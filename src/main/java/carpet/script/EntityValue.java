package carpet.script;

import com.mojang.brigadier.StringReader;
import com.mojang.brigadier.exceptions.CommandSyntaxException;
import net.minecraft.command.CommandSource;
import net.minecraft.command.arguments.EntitySelector;
import net.minecraft.command.arguments.EntitySelectorParser;
import net.minecraft.command.arguments.NBTPathArgument;
import net.minecraft.entity.Entity;
import net.minecraft.entity.EntityCreature;
import net.minecraft.entity.EntityLiving;
import net.minecraft.entity.EntityLivingBase;
import net.minecraft.entity.ai.EntityAIBase;
import net.minecraft.entity.ai.EntityAIMoveTowardsRestriction;
import net.minecraft.entity.item.EntityItem;
import net.minecraft.entity.player.EntityPlayer;
import net.minecraft.entity.player.EntityPlayerMP;
import net.minecraft.inventory.EntityEquipmentSlot;
import net.minecraft.item.ItemStack;
import net.minecraft.nbt.NBTTagCompound;
import net.minecraft.network.play.server.SPacketEntityTeleport;
import net.minecraft.network.play.server.SPacketEntityVelocity;
import net.minecraft.potion.Potion;
import net.minecraft.potion.PotionEffect;
import net.minecraft.util.EntitySelectors;
import net.minecraft.util.ResourceLocation;
import net.minecraft.util.math.BlockPos;
import net.minecraft.util.registry.IRegistry;
import net.minecraft.util.text.TextComponentString;
import org.apache.commons.lang3.tuple.Pair;

import java.util.ArrayList;
import java.util.Collection;
import java.util.HashMap;
import java.util.List;
import java.util.Map;
import java.util.function.BiConsumer;
import java.util.function.BiFunction;
import java.util.function.Predicate;
import java.util.stream.Collectors;

public class EntityValue extends Value
{
    private Entity entity;

    public EntityValue(Entity e)
    {
        entity = e;
    }

    private static Map<String, EntitySelector> selectorCache = new HashMap<>();
    public static Collection<? extends Entity > getEntitiesFromSelector(CommandSource source, String selector)
    {
        try
        {
            EntitySelector entitySelector = selectorCache.get(selector);
            if (entitySelector != null)
            {
                return entitySelector.select(source);
            }
            entitySelector = new EntitySelectorParser(new StringReader(selector), true).parse();
            selectorCache.put(selector, entitySelector);
            return entitySelector.select(source);
        }
        catch (CommandSyntaxException e)
        {
            throw new Expression.InternalExpressionException("Cannot select entities from "+selector);
        }
    }

    public Entity getEntity()
    {
        return entity;
    }

    @Override
    public String getString()
    {
        return entity.getDisplayName().getString();
    }

    @Override
    public boolean getBoolean()
    {
        return true;
    }

    @Override
    public boolean equals(Value v)
    {
        if (v instanceof EntityValue)
        {
            return entity.getEntityId()==((EntityValue) v).entity.getEntityId();
        }
        return super.equals(v);
    }

    @Override
    public Value in(Value v)
    {
        String what = v.getString();
        return this.get(what, null);
    }

    public static Pair<Class<? extends Entity>, Predicate<? super Entity>> getPredicate(String who)
    {
        Pair<Class<? extends Entity>, Predicate<? super Entity>> res = entityPredicates.get(who);
        if (res != null) return res;
        return res; //TODO add more here like search by tags, or type
        //if (who.startsWith('tag:'))
    }
    private static Map<String, Pair<Class<? extends Entity>, Predicate<? super Entity>>> entityPredicates =
            new HashMap<String, Pair<Class<? extends Entity>, Predicate<? super Entity>>>()
    {{
<<<<<<< HEAD
        put("all", Pair.of(Entity.class, EntitySelectors.IS_ALIVE));
        put("living", Pair.of(EntityLivingBase.class, EntitySelectors.IS_ALIVE));
        put("items", Pair.of(EntityItem.class, EntitySelectors.IS_ALIVE));
        put("players", Pair.of(EntityPlayer.class, EntitySelectors.IS_ALIVE));
        put("!players", Pair.of(Entity.class, (e) -> !(e instanceof EntityPlayer) ));
=======
        put("*", new Pair<>(Entity.class, EntitySelectors.IS_ALIVE));
        put("living", new Pair<>(EntityLivingBase.class, EntitySelectors.IS_ALIVE));
        put("items", new Pair<>(EntityItem.class, EntitySelectors.IS_ALIVE));
        put("players", new Pair<>(EntityPlayer.class, EntitySelectors.IS_ALIVE));
        put("!players", new Pair<>(Entity.class, (e) -> !(e instanceof EntityPlayer) ));
>>>>>>> 2c3c413e
    }};
    public Value get(String what, Value arg)
    {
        if (!(featureAccessors.containsKey(what)))
            throw new Expression.InternalExpressionException("unknown feature of entity: "+what);
        return featureAccessors.get(what).apply(entity, arg);
    }
    private static Map<String, EntityEquipmentSlot> inventorySlots = new HashMap<String, EntityEquipmentSlot>(){{
        put("main", EntityEquipmentSlot.MAINHAND);
        put("offhand", EntityEquipmentSlot.OFFHAND);
        put("head", EntityEquipmentSlot.HEAD);
        put("chest", EntityEquipmentSlot.CHEST);
        put("legs", EntityEquipmentSlot.LEGS);
        put("feet", EntityEquipmentSlot.FEET);
    }};
    private static Map<String, BiFunction<Entity, Value, Value>> featureAccessors = new HashMap<String, BiFunction<Entity, Value, Value>>() {{
        put("removed", (entity, arg) -> new NumericValue(entity.removed));
        put("uuid",(e, a) -> new StringValue(e.getCachedUniqueIdString()));
        put("id",(e, a) -> new NumericValue(e.getEntityId()));
        put("pos", (e, a) -> ListValue.of(new NumericValue(e.posX), new NumericValue(e.posY), new NumericValue(e.posZ)));
        put("x", (e, a) -> new NumericValue(e.posX));
        put("y", (e, a) -> new NumericValue(e.posY));
        put("z", (e, a) -> new NumericValue(e.posZ));
        put("motion", (e, a) -> ListValue.of(new NumericValue(e.motionX), new NumericValue(e.motionY), new NumericValue(e.motionZ)));
        put("motion_x", (e, a) -> new NumericValue(e.motionX));
        put("motion_y", (e, a) -> new NumericValue(e.motionY));
        put("motion_z", (e, a) -> new NumericValue(e.motionZ));
        put("name", (e, a) -> new StringValue(e.getDisplayName().getString()));
        put("custom_name", (e, a) -> e.hasCustomName()?new StringValue(e.getCustomName().getString()):Value.NULL);
        put("type", (e, a) -> new StringValue(e.getType().getTranslationKey().replaceFirst("entity\\.minecraft\\.","")));
        put("is_riding", (e, a) -> new NumericValue(e.isPassenger()));
        put("is_ridden", (e, a) -> new NumericValue(e.isBeingRidden()));
        put("passengers", (e, a) -> ListValue.wrap(e.getPassengers().stream().map(EntityValue::new).collect(Collectors.toList())));
        put("mount", (e, a) -> (e.getRidingEntity()!=null)?new EntityValue(e.getRidingEntity()):Value.NULL);
        put("tags", (e, a) -> ListValue.wrap(e.getTags().stream().map(StringValue::new).collect(Collectors.toList())));
        put("has_tag", (e, a) -> new NumericValue(e.getTags().contains(a.getString())));
        put("yaw", (e, a)-> new NumericValue(e.rotationYaw));
        put("pitch", (e, a)-> new NumericValue(e.rotationPitch));
        put("is_burning", (e, a) -> new NumericValue(e.getFire()>0));
        put("fire", (e, a) -> new NumericValue(e.getFire()));
        put("silent", (e, a)-> new NumericValue(e.isSilent()));
        put("gravity", (e, a) -> new NumericValue(!e.hasNoGravity()));
        put("immune_to_fire", (e, a) -> new NumericValue(e.isImmuneToFire()));

        put("invulnerable", (e, a) -> new NumericValue(e.isInvulnerable()));
        put("dimension", (e, a) -> new StringValue(e.dimension.toString().replaceFirst("minecraft:","")));
        put("height", (e, a) -> new NumericValue(e.height));
        put("width", (e, a) -> new NumericValue(e.width));
        put("eye_height", (e, a) -> new NumericValue(e.getEyeHeight()));
        put("age", (e, a) -> new NumericValue(e.ticksExisted));
        put("item", (e, a) -> (e instanceof EntityItem)?new StringValue(((EntityItem) e).getItem().getDisplayName().getString()):Value.NULL);
        put("count", (e, a) -> (e instanceof EntityItem)?new NumericValue(((EntityItem) e).getItem().getCount()):Value.NULL);
        // EntityItem -> despawn timer via ssGetAge
        put("is_baby", (e, a) -> (e instanceof EntityLivingBase)?new NumericValue(((EntityLivingBase) e).isChild()):Value.NULL);
        put("target", (e, a) -> {
            if (e instanceof EntityLiving)
            {
                EntityLivingBase target = ((EntityLiving) e).getAttackTarget();
                if (target != null)
                {
                    return new EntityValue(target);
                }
            }
            return Value.NULL;
        });
        put("home", (e, a) -> {
            if (e instanceof EntityCreature)
            {
                return ((EntityCreature) e).hasHome()?new BlockValue(null, e.getEntityWorld(), ((EntityCreature) e).getHomePosition()):Value.FALSE;
            }
            return Value.NULL;
        });
        put("sneaking", (e, a) -> {
            if (e instanceof EntityPlayer)
            {
                return e.isSneaking()?Value.TRUE:Value.FALSE;
            }
            return Value.NULL;
        });
        put("sprinting", (e, a) -> {
            if (e instanceof EntityPlayer)
            {
                return e.isSprinting()?Value.TRUE:Value.FALSE;
            }
            return Value.NULL;
        });
        put("swimming", (e, a) -> {
            if (e instanceof EntityPlayer)
            {
                return e.isSwimming()?Value.TRUE:Value.FALSE;
            }
            return Value.NULL;
        });
        put("gamemode", (e, a) -> {
            if (e instanceof  EntityPlayerMP)
            {
                return new StringValue(((EntityPlayerMP) e).interactionManager.getGameType().getName());
            }
            return Value.NULL;
        });
        put("gamemode_id", (e, a) -> {
            if (e instanceof  EntityPlayerMP)
            {
                return new NumericValue(((EntityPlayerMP) e).interactionManager.getGameType().getID());
            }
            return Value.NULL;
        });
        //spectating_entity
        // isGlowing
        put("effect", (e, a) ->
        {
            if (!(e instanceof EntityLivingBase))
            {
                return Value.NULL;
            }
            if (a == null)
            {
                List<Value> effects = new ArrayList<>();
                for (PotionEffect p : ((EntityLivingBase) e).getActivePotionEffects())
                {
                    effects.add(ListValue.of(
                        new StringValue(p.getEffectName().replaceFirst("^effect\\.minecraft\\.", "")),
                        new NumericValue(p.getAmplifier()),
                        new NumericValue(p.getDuration())
                    ));
                }
                return ListValue.wrap(effects);
            }
            String effectName = a.getString();
            Potion potion = IRegistry.field_212631_t.func_212608_b(new ResourceLocation(effectName));
            if (potion == null)
                throw new Expression.InternalExpressionException("No such an effect: "+effectName);
            if (!((EntityLivingBase) e).isPotionActive(potion))
                return Value.NULL;
            PotionEffect pe = ((EntityLivingBase) e).getActivePotionEffect(potion);
            return ListValue.of( new NumericValue(pe.getAmplifier()), new NumericValue(pe.getDuration()) );
        });
        put("health", (e, a) ->
        {
            if (e instanceof EntityLivingBase)
            {
                return new NumericValue(((EntityLivingBase) e).getHealth());
            }
            //if (e instanceof EntityItem)
            //{
            //    e.h consider making item health public
            //}
            return Value.NULL;
        });
        put("holds", (e, a) -> {
            EntityEquipmentSlot where = EntityEquipmentSlot.MAINHAND;
            if (a != null)
                where = inventorySlots.get(a.getString());
            if (where == null)
                throw new Expression.InternalExpressionException("Unknown inventory slot: "+a.getString());
            if (e instanceof EntityLivingBase)
            {
                ItemStack itemstack = ((EntityLivingBase)e).getItemStackFromSlot(where);
                if (!itemstack.isEmpty())
                {
                    return ListValue.of(
                            new StringValue(IRegistry.field_212630_s.getKey(itemstack.getItem()).getPath()),
                            new NumericValue(itemstack.getCount()),
                            new StringValue(itemstack.write(new NBTTagCompound()).getString())
                    );
                }
            }
            return Value.NULL;

        });

        put("nbt",(e, a) -> {
            NBTTagCompound nbttagcompound = e.writeWithoutTypeId(new NBTTagCompound());
            if (a==null)
                return new StringValue(nbttagcompound.getString());
            NBTPathArgument.NBTPath path;
            try
            {
                path = NBTPathArgument.nbtPath().parse(new StringReader(a.getString()));
            }
            catch (CommandSyntaxException exc)
            {
                throw new Expression.InternalExpressionException("Incorrect path: "+a.getString());
            }
            String res = null;
            try
            {
                res = path.func_197143_a(nbttagcompound).toFormattedComponent().getString();
            }
            catch (CommandSyntaxException ignored) { }
            return new StringValue(res);
        });
    }};
    private static <Req extends Entity> Req assertEntityArgType(Class<Req> klass, Value arg)
    {
        if (!(arg instanceof EntityValue))
        {
            return null;
        }
        Entity e = ((EntityValue) arg).getEntity();
        if (!(klass.isAssignableFrom(e.getClass())))
        {
            return null;
        }
        return (Req)e;
    }

    public void set(String what, Value toWhat)
    {
        if (!(featureModifiers.containsKey(what)))
            throw new Expression.InternalExpressionException("unknown action on entity: " + what);
        featureModifiers.get(what).accept(entity, toWhat);
    }

    private static Map<String, BiConsumer<Entity, Value>> featureModifiers = new HashMap<String, BiConsumer<Entity, Value>>() {{
        put("remove", (entity, value) -> entity.remove());
        put("health", (e, v) -> { if (e instanceof EntityLivingBase) ((EntityLivingBase) e).setHealth((float)Expression.getNumericValue(v).getDouble()); });
        put("kill", (e, v) -> e.onKillCommand());
        put("pos", (e, v) ->
        {
            if (!(v instanceof ListValue))
            {
                throw new Expression.InternalExpressionException("expected a list of 3 parameters as second argument");
            }
            List<Value> coords = ((ListValue) v).getItems();
            e.posX = Expression.getNumericValue(coords.get(0)).getDouble();
            e.posY = Expression.getNumericValue(coords.get(1)).getDouble();
            e.posZ = Expression.getNumericValue(coords.get(2)).getDouble();
            e.setPosition(e.posX, e.posY, e.posZ);
            if (e instanceof EntityPlayerMP)
                ((EntityPlayerMP)e).connection.sendPacket(new SPacketEntityTeleport(e));
        });
        put("x", (e, v) ->
        {
            e.posX = Expression.getNumericValue(v).getDouble();
            e.setPosition(e.posX, e.posY, e.posZ);
            if (e instanceof EntityPlayerMP)
                ((EntityPlayerMP)e).connection.sendPacket(new SPacketEntityTeleport(e));
        });
        put("y", (e, v) ->
        {
            e.posY = Expression.getNumericValue(v).getDouble();
            e.setPosition(e.posX, e.posY, e.posZ);
            if (e instanceof EntityPlayerMP)
                ((EntityPlayerMP)e).connection.sendPacket(new SPacketEntityTeleport(e));
        });
        put("z", (e, v) ->
        {
            e.posZ = Expression.getNumericValue(v).getDouble();
            e.setPosition(e.posX, e.posY, e.posZ);
            if (e instanceof EntityPlayerMP)
                ((EntityPlayerMP)e).connection.sendPacket(new SPacketEntityTeleport(e));
        });
        put("pitch", (e, v) ->
        {
            e.rotationPitch = (float) Expression.getNumericValue(v).getDouble();
            e.prevRotationPitch = e.rotationPitch;
            if (e instanceof EntityPlayerMP)
                ((EntityPlayerMP)e).connection.sendPacket(new SPacketEntityTeleport(e));
        });
        put("yaw", (e, v) ->
        {
            e.rotationYaw = (float) Expression.getNumericValue(v).getDouble();
            e.prevRotationYaw = e.rotationYaw;
            if (e instanceof EntityPlayerMP)
                ((EntityPlayerMP)e).connection.sendPacket(new SPacketEntityTeleport(e));
        });
        //"look"
        //"turn"
        //"nod"

        put("move", (e, v) ->
        {
            if (!(v instanceof ListValue))
            {
                throw new Expression.InternalExpressionException("expected a list of 3 parameters as second argument");
            }
            List<Value> coords = ((ListValue) v).getItems();
            e.posX += Expression.getNumericValue(coords.get(0)).getDouble();
            e.posY += Expression.getNumericValue(coords.get(1)).getDouble();
            e.posZ += Expression.getNumericValue(coords.get(2)).getDouble();
            e.setPosition(e.posX, e.posY, e.posZ);
            if (e instanceof EntityPlayerMP)
                ((EntityPlayerMP)e).connection.sendPacket(new SPacketEntityTeleport(e));
        });

        put("motion", (e, v) ->
        {
            if (!(v instanceof ListValue))
            {
                throw new Expression.InternalExpressionException("expected a list of 3 parameters as second argument");
            }
            List<Value> coords = ((ListValue) v).getItems();
            e.motionX = Expression.getNumericValue(coords.get(0)).getDouble();
            e.motionY = Expression.getNumericValue(coords.get(1)).getDouble();
            e.motionZ = Expression.getNumericValue(coords.get(2)).getDouble();
            if (e instanceof EntityPlayerMP)
                ((EntityPlayerMP)e).connection.sendPacket(new SPacketEntityVelocity(e));
        });
        put("motion_x", (e, v) ->
        {
            e.motionX = Expression.getNumericValue(v).getDouble();
            if (e instanceof EntityPlayerMP)
                ((EntityPlayerMP)e).connection.sendPacket(new SPacketEntityVelocity(e));
        });
        put("motion_y", (e, v) ->
        {
            e.motionY = Expression.getNumericValue(v).getDouble();
            if (e instanceof EntityPlayerMP)
                ((EntityPlayerMP)e).connection.sendPacket(new SPacketEntityVelocity(e));
        });
        put("motion_z", (e, v) ->
        {
            e.motionZ = Expression.getNumericValue(v).getDouble();
            if (e instanceof EntityPlayerMP)
                ((EntityPlayerMP)e).connection.sendPacket(new SPacketEntityVelocity(e));
        });

        put("accelerate", (e, v) ->
        {
            if (!(v instanceof ListValue))
            {
                throw new Expression.InternalExpressionException("expected a list of 3 parameters as second argument");
            }
            List<Value> coords = ((ListValue) v).getItems();
            e.addVelocity(
                    Expression.getNumericValue(coords.get(0)).getDouble(),
                    Expression.getNumericValue(coords.get(1)).getDouble(),
                    Expression.getNumericValue(coords.get(2)).getDouble()
            );
            if (e instanceof EntityPlayerMP)
                ((EntityPlayerMP)e).connection.sendPacket(new SPacketEntityVelocity(e));

        });
        put("custom_name", (e, v) -> {
            String name = v.getString();
            if (name.isEmpty())
                e.setCustomName(null);
            e.setCustomName(new TextComponentString(v.getString()));
        });
        put("dismount", (e, v) -> e.stopRiding() );
        put("mount", (e, v) -> {
            if (v instanceof EntityValue)
            {
                e.startRiding(((EntityValue) v).getEntity(),true);
            }
        });
        put("drop_passengers", (e, v) -> e.removePassengers());
        put("mount_passengers", (e, v) -> {
            if (v==null)
                throw new Expression.InternalExpressionException("mount_passengers needs entities to ride");
            if (v instanceof EntityValue)
                ((EntityValue) v).getEntity().startRiding(e);
            else if (v instanceof ListValue)
                for (Value element : ((ListValue) v).getItems())
                    if (element instanceof EntityValue)
                        ((EntityValue) element).getEntity().startRiding(e);
        });
        put("tag", (e, v) -> {
            if (v==null)
                throw new Expression.InternalExpressionException("tag requires parameters");
            if (v instanceof ListValue)
                for (Value element : ((ListValue) v).getItems()) e.addTag(element.getString());
            else
                e.addTag(v.getString());
        });
        put("clear_tag", (e, v) -> {
            if (v==null)
                throw new Expression.InternalExpressionException("clear_tag requires parameters");
            if (v instanceof ListValue)
                for (Value element : ((ListValue) v).getItems()) e.removeTag(element.getString());
            else
                e.removeTag(v.getString());
        });
        //put("target", (e, v) -> {
        //    // attacks indefinitely - might need to do it through tasks
        //    if (e instanceof EntityLiving)
        //    {
        //        EntityLivingBase elb = assertEntityArgType(EntityLivingBase.class, v);
        //        ((EntityLiving) e).setAttackTarget(elb);
        //    }
        //});
        put("talk", (e, v) -> {
            // attacks indefinitely
            if (e instanceof EntityLiving)
            {
                ((EntityLiving) e).playAmbientSound();
            }
        });
        put("home", (e, v) -> {
            if (!(e instanceof EntityCreature))
                return;
            EntityCreature ec = (EntityCreature)e;
            if (v == null)
                throw new Expression.InternalExpressionException("home requires at least one position argument, and optional distance, or null to cancel");
            if (v instanceof NullValue)
            {
                ec.detachHome();
                ec.getAI(false).removeTask(ec.temporaryTasks.get("home"));
                ec.temporaryTasks.remove("home");
                return;
            }

            BlockPos pos;
            int distance = 16;

            if (v instanceof BlockValue)
            {
                pos = ((BlockValue) v).getPos();
                if (pos == null) throw new Expression.InternalExpressionException("block is not positioned in the world");
            }
            else if (v instanceof ListValue)
            {
                List<Value> lv = ((ListValue) v).getItems();
                if (lv.get(0) instanceof BlockValue)
                {
                    pos = ((BlockValue) lv.get(0)).getPos();
                    if (lv.size()>1)
                    {
                        distance = (int)Expression.getNumericValue(lv.get(1)).getLong();
                    }
                }
                else if (lv.size()>=3)
                {
                    pos = new BlockPos(Expression.getNumericValue(lv.get(0)).getLong(),
                            Expression.getNumericValue(lv.get(1)).getLong(),
                            Expression.getNumericValue(lv.get(2)).getLong());
                    if (lv.size()>3)
                    {
                        distance = (int)Expression.getNumericValue(lv.get(4)).getLong();
                    }
                }
                else throw new Expression.InternalExpressionException("home requires at least one position argument, and optional distance");

            }
            else throw new Expression.InternalExpressionException("home requires at least one position argument, and optional distance");

            ec.setHomePosAndDistance(pos, distance);
            if (!ec.temporaryTasks.containsKey("home"))
            {
                EntityAIBase task = new EntityAIMoveTowardsRestriction(ec, 1.0D);
                ec.temporaryTasks.put("home", task);
                ec.getAI(false).addTask(10, task);
            }
        });

        // gamemode
        // spectate
        // "fire"
        // "extinguish"
        // "silent"
        // "gravity"
        // "invulnerable"
        // "dimension"
        // "item"
        // "count",
        // "age",
        // "effect_"name
        // "hold"
        // "hold_offhand"
        // "jump"
        // "nbt" <-big one, for now use run('data merge entity ...
    }};
}<|MERGE_RESOLUTION|>--- conflicted
+++ resolved
@@ -112,19 +112,11 @@
     private static Map<String, Pair<Class<? extends Entity>, Predicate<? super Entity>>> entityPredicates =
             new HashMap<String, Pair<Class<? extends Entity>, Predicate<? super Entity>>>()
     {{
-<<<<<<< HEAD
-        put("all", Pair.of(Entity.class, EntitySelectors.IS_ALIVE));
+        put("*", Pair.of(Entity.class, EntitySelectors.IS_ALIVE));
         put("living", Pair.of(EntityLivingBase.class, EntitySelectors.IS_ALIVE));
         put("items", Pair.of(EntityItem.class, EntitySelectors.IS_ALIVE));
         put("players", Pair.of(EntityPlayer.class, EntitySelectors.IS_ALIVE));
         put("!players", Pair.of(Entity.class, (e) -> !(e instanceof EntityPlayer) ));
-=======
-        put("*", new Pair<>(Entity.class, EntitySelectors.IS_ALIVE));
-        put("living", new Pair<>(EntityLivingBase.class, EntitySelectors.IS_ALIVE));
-        put("items", new Pair<>(EntityItem.class, EntitySelectors.IS_ALIVE));
-        put("players", new Pair<>(EntityPlayer.class, EntitySelectors.IS_ALIVE));
-        put("!players", new Pair<>(Entity.class, (e) -> !(e instanceof EntityPlayer) ));
->>>>>>> 2c3c413e
     }};
     public Value get(String what, Value arg)
     {
