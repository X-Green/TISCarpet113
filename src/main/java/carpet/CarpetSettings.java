--- conflicted
+++ resolved
@@ -64,11 +64,8 @@
     public static boolean b_fastRedstoneDust = false;
     public static int railPowerLimitAdjusted = 8;
     public static boolean b_disableSpawnChunks = false;
-<<<<<<< HEAD
     public static boolean b_movableTileEntities = false;
-=======
     public static boolean b_huskSpawningInTemples = false;
->>>>>>> 06c6505c
 
     /*
     public static boolean extendedConnectivity = false;
