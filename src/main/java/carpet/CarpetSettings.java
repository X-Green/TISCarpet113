--- conflicted
+++ resolved
@@ -54,13 +54,10 @@
     public static int n_pushLimit = 12;
     public static boolean b_hopperCounters = false;
     public static int n_mobSpawningAlgorithm = 113;
-<<<<<<< HEAD
     public static boolean b_shulkerSpawningInEndCities = false;
-=======
     public static int clientViewDistance = 0; // Used for Client Only
     public static boolean b_fastRedstoneDust = false;
     public static int railPowerLimitAdjusted = 8;
->>>>>>> 7a03c889
 
     /*
     public static boolean extendedConnectivity = false;
