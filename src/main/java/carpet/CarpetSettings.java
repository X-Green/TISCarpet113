package carpet;

import java.lang.reflect.Field;
import java.util.ArrayList;
import java.util.Arrays;
import java.util.HashMap;
import java.util.List;
import java.util.Map;
import java.util.function.Consumer;
import java.util.stream.Collectors;
import java.util.stream.Stream;

import java.io.File;
import java.io.FileWriter;
import java.io.FileReader;
import java.io.BufferedReader;
import java.io.IOException;
import java.io.FileNotFoundException;

import net.minecraft.client.settings.CreativeSettings;
import net.minecraft.entity.player.EntityPlayerMP;
import org.apache.logging.log4j.LogManager;
import org.apache.logging.log4j.Logger;

//import carpet.carpetclient.CarpetClientRuleChanger;
//import carpet.utils.TickingArea;
import net.minecraft.server.MinecraftServer;

// /s /c commands tp players back where they started
// discuss xcom accurateBlockPlacement -> flexible or alternate block placement
// world.chunk.storage.Anvil Chunk Loader check again code on diff.
// check why 'test' world doesn't respond to commands while warping
// death counter
//unify command meter with other carpet commmands

public class CarpetSettings
{
    public static boolean locked = false;
    public static final String carpetVersion = "v19_01_01";

    public static final Logger LOG = LogManager.getLogger();
    private static final Map<String, CarpetSettingEntry> settings_store;
    public static final CarpetSettingEntry FalseEntry = CarpetSettingEntry.create("void","all","Error").choices("None","");

    public static final String[] default_tags = {"tnt","fix","survival","creative", "experimental","optimizations","feature","commands"}; //tab completion only
    
    static {
        settings_store = new HashMap<>();
        set_defaults();
    }

    //those don't have to mimic defaults - defaults will be '
    //static store
    public static int n_pushLimit = 12;
    public static boolean b_hopperCounters = false;
    public static int n_mobSpawningAlgorithm = 113;
<<<<<<< HEAD
    public static boolean b_fastRedstoneDust = false;
=======
    public static int railPowerLimitAdjusted = 8;
>>>>>>> 3175faa2

    /*
    public static boolean extendedConnectivity = false;
    public static int pistonGhostBlocksFix = 0;
    public static boolean quasiConnectivity = true;

    public static boolean fastRedstoneDust = false;
    public static float tntRandomRange = -1;

    public static int railPowerLimit = 8;
    public static int waterFlow = 0;
    public static boolean wirelessRedstone;
    public static boolean optimizedTileEntities = false;
    public static boolean mergeTNT = false;
    public static boolean unloadedEntityFix = false;
    public static float hardcodeTNTangle = -1;
    public static boolean worldGenBug = false;
    public static boolean antiCheat = false;
    public static boolean optimizedTNT = false;
    public static boolean huskSpawningInTemples = false;
    public static boolean shulkerSpawningInEndCities = false;
    public static boolean redstoneMultimeter = false;
    public static boolean movableTileEntities = false;
    public static boolean fastMovingEntityOptimization = false;
    public static boolean blockCollisionsOptimization = false;
    public static boolean explosionNoBlockDamage = false;
    public static boolean movingBlockLightOptimization = false;
    public static boolean noteBlockImitation = false;
    public static boolean displayMobAI = false;
    public static boolean newLight = false;
    public static boolean doubleRetraction = false;
    public static boolean netherRNG = false;
    public static boolean endRNG = false;

    public static long setSeed = 0;
    */

    private static CarpetSettingEntry rule(String s1, String s2, String s3) { return CarpetSettingEntry.create(s1,s2,s3);}
    
    private static void set_defaults()
    {
        CarpetSettingEntry[] RuleList = new CarpetSettingEntry[] {
    rule("watchdogCrashFix", "fix", "Fixes server crashing supposedly on falling behind 60s in ONE tick, yeah bs.").
                                   extraInfo("Fixed 1.12 watchdog crash in 1.13 pre-releases, reintroduced with 1.13, GG."),
  //!rule("extendedConnectivity",  "experimental", "Quasi Connectivity doesn't require block updates.")
  //                              .extraInfo("All redstone components will send extra updates downwards",
  //                                         "Affects hoppers, droppers and dispensers"),
  //!rule("portalSuffocationFix",  "fix", "Nether portals correctly place entities going through")
  //                              .extraInfo("Entities shouldn't suffocate in obsidian"),
  //!rule("superSecretSetting",    "experimental","Gbhs sgnf sadsgras fhskdpri!"),
  /////rule("portalTeleportationFix", "fix", "Nether portals won't teleport you on occasion to 8x coordinates")
  //                              .extraInfo("It also prevents from taking random fire damage when going through portals"),
  //???rule("llamaOverfeedingFix",   "fix", "Prevents llamas from taking player food while breeding"),
  rule("invisibilityFix",       "fix", "Guardians honor players' invisibility effect"),
  rule("portalCreativeDelay",   "creative",  "Portals won't let a creative player go through instantly"),
  //                              .extraInfo("Holding obsidian in either hand won't let you through at all"),
  // !? rule("potionsDespawnFix",     "fix", "Allows mobs with potion effects to despawn outside of player range")
  //                              .extraInfo("Specifically effective to let witches drinking their own stuffs despawn"),
  rule("ctrlQCraftingFix",      "fix survival", "Dropping entire stacks works also from on the crafting UI result slot"),
  rule("persistentParrots",     "survival feature", "Parrots don't get of your shoulders until you receive damage"),
  //???rule("breedingMountingDisabled", "fix", "Prevents players from mounting animals when holding breeding food"),
  //!rule("growingUpWallJump",     "fix", "Mobs growing up won't glitch into walls or go through fences"),
  //!rule("reloadSuffocationFix",  "fix experimental", "Won't let mobs glitch into blocks when reloaded.")
  //                              .extraInfo("Can cause slight differences in mobs behaviour"),
  rule("xpNoCooldown",          "creative", "Players absorb XP instantly, without delay"),
  rule("combineXPOrbs",         "creative", "XP orbs combine with other into bigger orbs"),
  rule("stackableShulkerBoxes", "survival", "Empty shulker boxes can stack to 64 when dropped on the ground")
                                .extraInfo("To move them around between inventories, use shift click to move entire stacks"),
  //!rule("rideableGhasts",        "survival feature", "Named ghasts won't attack players and allow to be ridden and controlled")
  //                              .extraInfo("Hold a ghast tear to bring a tamed ghast close to you",
  //                                         "Use fire charges when riding to shoot fireballs",
  //                                         "Requires flying to be enabled on the server"),
  //!rule("explosionNoBlockDamage", "tnt", "Explosions won't destroy blocks"),
  //!rule("tntPrimerMomentumRemoved", "tnt", "Removes random TNT momentum when primed"),
  rule("fastRedstoneDust",      "experimental optimizations", "Lag optimizations for redstone Dust. By Theosib").boolAccelerate().defaultFalse(),
  //<with modified protocol> rule("accurateBlockPlacement", "creative", "Allows to place blocks in different orientations. Requires Carpet Client")
  //                              .extraInfo("Also prevents rotations upon placement of dispensers and furnaces","when placed into a world by commands"),
  /////rule("optimizedTNT",          "tnt", "TNT causes less lag when exploding in the same spot and in liquids"),
  /////rule("huskSpawningInTemples", "experimental feature", "Only husks spawn in desert temples"),
  /////rule("shulkerSpawningInEndCities", "feature experimental", "Shulkers will respawn in end cities"),
  //!rule("wirelessRedstone",      "creative", "Repeater pointing from and to wool blocks transfer signals wirelessly")
  //                              .extraInfo("Temporary feature - repeaters need an update when reloaded",
  //                                         "By Narcoleptic Frog"),
  //???rule("optimizedTileEntities", "experimental", "Reduces the lag caused by tile entities.")
  //                              .extraInfo("By PallaPalla"),
  /////rule("mergeTNT",              "tnt", "Merges stationary primed TNT entities"),
  //???<no block data anymore> rule("repeaterPoweredTerracota", "experimental creative", "Repeater delays depends on stained hardened clay aka terracotta on which they are placed")
  //                              .extraInfo("1 to 15 gt per delay added (1-15 block data), 0 (white) adds 100gt per tick"),
  rule("unloadedEntityFix",     "experimental creative", "Entities pushed or moved into unloaded chunks no longer disappear"),
  rule("TNTDoNotUpdate",        "tnt", "TNT doesn't update when placed against a power source"),
  rule("antiCheatSpeed",        "creative surival", "Prevents players from rubberbanding when moving too fast"),
  rule("quasiConnectivity",     "creative", "Pistons, droppers and dispensers react if block above them is powered")
                                .defaultTrue(),
  rule("flippinCactus",         "creative survival", "Players can flip and rotate blocks when holding cactus")
                                .extraInfo("Doesn't cause block updates when rotated/flipped",
                                           "Applies to pistons, observers, droppers, repeaters, stairs, glazed terracotta etc..."),
  rule("hopperCounters",        "commands creative survival","hoppers pointing to wool will count items passing through them")
                                .extraInfo("Enables /counter command, and actions while placing red and green carpets on wool blocks",
                                           "Use /counter <color?> reset to reset the counter, and /counter <color?> to query",
                                           "In survival, place green carpet on same color wool to query, red to reset the counters",
                                           "Counters are global and shared between players, 16 channels available",
                                           "Items counted are destroyed, count up to one stack per tick per hopper")
                                .isACommand().boolAccelerate().defaultFalse(),
  //! rename rule("renewableElderGuardians", "experimental feature", "Guardians turn into Elder Guardian when struck by lightning"),
  //rule("optimizedDespawnRange", "optimizations", "Spawned mobs that would otherwise despawn immediately, won't be placed in world"), // use 1.14 spawning instead
  //???rule("redstoneMultimeter",    "creative survival", "Enables integration with redstone multimeter mod")
  //                              .extraInfo("Required clients with RSMM Mod by Narcoleptic Frog. Enables multiplayer experience with RSMM Mod"),
  //! will try rule("movableTileEntities",   "experimental", "Pistons can push tile entities, like hoppers, chests etc."),
  //!rule("displayMobAI",          "creative", "Uses nametags to display current mobs AI tasks"),
  //???rule("fastMovingEntityOptimization", "experimental", "Optimized movement calculation or very fast moving entities"),
  //???rule("blockCollisionsOptimization", "experimental", "Optimized entity-block collision calculations. By masa"),
  //!rule("desertShrubs",          "feature", "Saplings turn into dead shrubs in hot climates and no water access when it attempts to grow into a tree"),
  /////rule("nitwitCrafter",         "experimental", "Nitwit villagers will have 3 hidden crafting recipes they can craft")
  //                              .extraInfo("They require food for crafting and prefer a specific food type to craft faster.",
  //                                         "They have one crafting recipe to start out and unlock there higher recipes as they craft",
  //                                         "The nitwits will craft faster as they progress",
  //                                         "When a crafting table is nearby they will throw the product towards it",
  //                                         "They need a crafting table to craft tier 2 and higher recipes"),
  //???rule("boundingBoxFix",        "fix", "Structure bounding boxes (i.e. witch huts) will generate correctly")
  //                              .extraInfo("Fixes spawning issues due to incorrect bounding boxes"),
  /////rule("movingBlockLightOptimization", "optimizations", "Blocks inherit the original light opacity and light values while being pushed with a piston"),
  /////rule("noteBlockImitationOf1.13", "experimental", "Note blocks have update capabilities behaviour from 1.13"),
  /////rule("hopperDuplicationFix",  "fix", "Hopper duplication fix by Theosib. Fixed in 1.12.2").defaultTrue(),
  //??? check vanilla first rule("entityDuplicationFix",  "fix", "Chunk saving issues that causes entites and blocks to duplicate or dissapear")
  //                              .extraInfo("By Theosib"),
  /////rule("itemFrameDuplicationFix", "fix", "Fixes duplication of items when using item frames"),
  /////rule("craftingWindowDuplicationFix", "fix", "Fixes the recipe book duplication caused by clicking to fast while crafting"),
  rule("silverFishDropGravel",  "experimental", "Silverfish drop a gravel item when breaking out of a block"),
  /////rule("renewablePackedIce",    "experimental", "Multiple ice crushed by falling anvils make packed ice"),
  /////rule("renewableDragonEggs",   "experimental", "Dragon eggs when fed meet items spawn more eggs"),
  //!rule("summonNaturalLightning","creative", "summoning a lightning bolt has all the side effects of natural lightning"),
  rule("commandSpawn",          "commands", "Enables /spawn command for spawn tracking").isACommand(),
  rule("commandTick",           "commands", "Enables /tick command to control game speed").isACommand(),
  rule("commandLog",            "commands", "Enables /log command to monitor events in the game via chat and overlays").isACommand(),
  rule("commandDistance",       "commands", "Enables /distance command to measure in game distance between points").isACommand()
                                .extraInfo("Also enables brown carpet placement action if 'carpets' rule is turned on as well"),
  rule("commandInfo",           "commands", "Enables /info command for blocks and entities").isACommand()
                                .extraInfo("Also enables gray carpet placement action ")
                                .extraInfo("and yellow carpet placement action for entities if 'carpets' rule is turned on as well"),
  ////rule("commandUnload",         "commands", "Enables /unload command to control game speed").defaultTrue(),
  rule("commandCameramode",     "commands", "Enables /c and /s commands to quickly switch between camera and survival modes").isACommand()
                                .extraInfo("/c and /s commands are available to all players regardless of their permission levels"),
  rule("commandPerimeterInfo",  "commands", "Enables /perimeterinfo command").isACommand()
                                .extraInfo("... that scans the area around the block for potential spawnable spots"),
  rule("commandDraw",  "commands", "Enables /draw command").isACommand()
                        .extraInfo("... allows to paste simple shapes"),
  rule("commandPlayer",         "commands", "Enables /player command to control/spawn players").isACommand(),
  ////rule("commandRNG",            "commands", "Enables /rng command to manipulate and query rng").defaultTrue(),
  ////rule("newLight",              "optimizations", "Uses alternative lighting engine by PhiPros. AKA NewLight mod"),
  rule("carpets",               "survival", "Placing carpets may issue carpet commands for non-op players"),
  rule("missingTools",          "survival", "Pistons, Glass and Sponge can be broken faster with their appropriate tools"),
  rule("mobSpawningAlgorithm","experimental","Using version appropriate spawning rules: ")
                                .extraInfo(" - 1.8 : fixed 4 mobs per pack for all mobs, 'subchunk' rule",
                                           " - 1.12 : fixed 1 to 4 pack size, ignoring entity collisions, subchunk rule",
                                           " - 1.13 : vanilla",
                                           " - 1.13.2 : mobs don't spawn outside of 128 sphere around players")
                                .choices("1.13","1.8 1.12 1.13 1.13.2")
                                .validate( (s) -> {
                                    String value = CarpetSettings.getString("mobSpawningAlgorithm");
                                    CarpetSettings.n_mobSpawningAlgorithm = 113;
                                    switch (value)
                                    {
                                        case "1.8":
                                            CarpetSettings.n_mobSpawningAlgorithm = 18;
                                            break;
                                        case "1.9":
                                        case "1.10":
                                        case "1.11":
                                        case "1.12":
                                            CarpetSettings.n_mobSpawningAlgorithm = 112;
                                            break;
                                        case "1.13.2":
                                            CarpetSettings.n_mobSpawningAlgorithm = 114;
                                            break;
                                    }
                                }),
  /////rule("pocketPushing",         "experimental", "Reintroduces piston warping/translocation bug"),
  rule("portalCaching",         "survival experimental", "Alternative, persistent caching strategy for nether portals"),
  rule("calmNetherFires",       "experimental", "Permanent fires don't schedule random updates"),
  /////rule("observersDoNonUpdate",  "creative", "Observers don't pulse when placed"),
  //!rule("flyingMachineTransparent", "creative", "Transparent observers, TNT and redstone blocks. May cause lighting artifacts"),
  rule("fillUpdates",           "creative", "fill/clone/setblock and structure blocks cause block updates").defaultTrue(),
  rule("pushLimit",             "creative","Customizable piston push limit")
                                .choices("12","10 12 14 100").setNotStrict().numAccelerate(),
  rule("railPowerLimit",        "creative", "Customizable powered rail power range")
                                .choices("9","9 15 30").setNotStrict().validate( (s) ->
                                    railPowerLimitAdjusted = CarpetSettings.getInt("railPowerLimit") - 1),
  rule("fillLimit",             "creative","Customizable fill/clone volume limit")
                                .choices("32768","32768 250000 1000000").setNotStrict(),
  //!rule("maxEntityCollisions",   "optimizations", "Customizable maximal entity collision limits, 0 for no limits")
  //                              .choices("0","0 1 20").setNotStrict(),
  //???rule("pistonGhostBlocksFix",  "fix", "Fix for piston ghost blocks")
  //                              .extraInfo("true(serverOnly) option works with all clients, including vanilla",
  //                              "clientAndServer option requires compatible carpet clients and messes up flying machines")
  //                              .choices("false","false true clientAndServer"),
  //???rule("waterFlow",             "optimizations", "fixes water flowing issues")
  //                              .choices("vanilla","vanilla optimized correct"),
  /////rule("hardcodeTNTangle",      "tnt", "Sets the horizontal random angle on TNT for debugging of TNT contraptions")
  //                              .extraInfo("Set to -1 for default behaviour")
  //                              .choices("-1","-1")
  //                              .setFloat(),
  /////rule("tntRandomRange",        "tnt", "Sets the tnt random explosion range to a fixed value")
  //                              .extraInfo("Set to -1 for default behaviour")
  //                              .choices("-1","-1")
  //                              .setFloat(),
  //!rule("sleepingThreshold",     "experimental", "The percentage of required sleeping players to skip the night")
  //                              .extraInfo("Use values from 0 to 100, 100 for default (all players needed)")
  //                              .choices("100","0 10 50 100").setNotStrict(),
  //???rule("spongeRandom",          "experimental feature", "sponge responds to random ticks"),
  //!rule("customMOTD",            "creative","Sets a different motd message on client trying to connect to the server")
  //                              .extraInfo("use '_' to use the startup setting from server.properties")
  //                              .choices("_","_").setNotStrict(),
  /////rule("doubleRetraction",      "experimental", "1.8 double retraction from pistons.")
  //                              .extraInfo("Gives pistons the ability to double retract without side effects."),
  rule("rotatorBlock",          "experimental", "Cactus in dispensers rotates blocks.")
                                .extraInfo("Cactus in a dispenser gives the dispenser the ability to rotate the blocks " +
                                           "that are in front of it anti-clockwise if possible."),
  /////rule("netherRNG",             "creative", "Turning nether RNG manipulation on or off.")
  //                              .extraInfo("Turning nether RNG manipulation on or off."),
  /////rule("endRNG",                "creative", "Turning end RNG manipulation on or off.")
  //                              .extraInfo("Turning end RNG manipulation on or off."),
  //!rule("viewDistance",          "creative", "Changes the view distance of the server.")
  //                              .extraInfo("Set to 0 to not override the value in server settings.")
  //                              .choices("0", "0 12 16 32 64").setNotStrict(),
  /////rule("tickingAreas",          "creative", "Enable use of ticking areas.")
  //                              .extraInfo("As set by the /tickingarea comamnd.",
  //                              "Ticking areas work as if they are the spawn chunks."),
  //!rule("disableSpawnChunks",    "creative", "Removes the spawn chunks."),
  rule("kelpGenerationGrowLimit", "feature", "limits growth limit of newly naturally generated kelp to this amount of blocks")
                                  .choices("25", "0 2 25").setNotStrict(),
  rule("renewableCoral",          "feature", "Coral structures will grow with bonemeal from coral plants"),
  rule("placementRotationFix",    "fix", "fixes block placement rotation issue when player rotates quickly while placing blocks"),
        };
        for (CarpetSettingEntry rule: RuleList)
        {
            settings_store.put(rule.getName(), rule);
        }
    }

    /* should not be needed
    public static void reload_all_statics()
    {
        for (String rule: settings_store.keySet())
        {
            reload_stat(rule);
        }
    }
    */

    /* should not be needed due to validators
    public static void reload_stat(String rule)
    {
    }

        extendedConnectivity = CarpetSettings.getBool("extendedConnectivity");
        quasiConnectivity = CarpetSettings.getBool("quasiConnectivity");
        hopperCounters = CarpetSettings.getBool("hopperCounters");
        fastRedstoneDust = CarpetSettings.getBool("fastRedstoneDust");
        wirelessRedstone = CarpetSettings.getBool("wirelessRedstone");
        unloadedEntityFix = CarpetSettings.getBool("unloadedEntityFix");
        optimizedTileEntities = CarpetSettings.getBool("optimizedTileEntities");
        hardcodeTNTangle = CarpetSettings.getFloat("hardcodeTNTangle");
        tntRandomRange = CarpetSettings.getFloat("tntRandomRange");
        antiCheat = CarpetSettings.getBool("antiCheatSpeed");
        optimizedTNT = CarpetSettings.getBool("optimizedTNT");
        huskSpawningInTemples = CarpetSettings.getBool("huskSpawningInTemples");
        redstoneMultimeter = CarpetSettings.getBool("redstoneMultimeter");
        movableTileEntities = CarpetSettings.getBool("movableTileEntities");
        fastMovingEntityOptimization = CarpetSettings.getBool("fastMovingEntityOptimization");
        blockCollisionsOptimization = CarpetSettings.getBool("blockCollisionsOptimization");
        explosionNoBlockDamage = CarpetSettings.getBool("explosionNoBlockDamage");
        movingBlockLightOptimization = CarpetSettings.getBool("movingBlockLightOptimization");
        noteBlockImitation = CarpetSettings.getBool("noteBlockImitationOf1.13");
        displayMobAI = CarpetSettings.getBool("displayMobAI");
        newLight = CarpetSettings.getBool("newLight");
        doubleRetraction = CarpetSettings.getBool("doubleRetraction");
        netherRNG = CarpetSettings.getBool("netherRNG");
        endRNG = CarpetSettings.getBool("endRNG");

        if ("pistonGhostBlocksFix".equalsIgnoreCase(rule))
        {
            pistonGhostBlocksFix = 0;
            if("true".equalsIgnoreCase(CarpetSettings.getString("pistonGhostBlocksFix")))
            {
                pistonGhostBlocksFix = 1;
            }
            if("clientAndServer".equalsIgnoreCase(CarpetSettings.getString("pistonGhostBlocksFix")))
            {
                pistonGhostBlocksFix = 2;
            }
        }
        else if ("flyingMachineTransparent".equalsIgnoreCase(rule))
        {
            if(CarpetSettings.getBool("flyingMachineTransparent"))
            {
                Blocks.OBSERVER.setLightOpacity(0);
                Blocks.REDSTONE_BLOCK.setLightOpacity(0);
                Blocks.TNT.setLightOpacity(0);
            }
            else
            {
                Blocks.OBSERVER.setLightOpacity(255);
                Blocks.REDSTONE_BLOCK.setLightOpacity(255);
                Blocks.TNT.setLightOpacity(255);
            }
        }
        else if ("liquidsNotRandom".equalsIgnoreCase(rule))
        {
            if(CarpetSettings.getBool("liquidsNotRandom"))
            {
                worldGenBug = true;
                Blocks.FLOWING_WATER.setTickRandomly(false);
                Blocks.FLOWING_LAVA.setTickRandomly(false);
            }
            else
            {
                worldGenBug = false;
                Blocks.FLOWING_WATER.setTickRandomly(true);
                Blocks.FLOWING_LAVA.setTickRandomly(true);
            }
        }
        else if ("spongeRandom".equalsIgnoreCase(rule))
        {
            if(CarpetSettings.getBool("spongeRandom"))
            {
                Blocks.SPONGE.setTickRandomly(true);
            }
            else
            {
                Blocks.SPONGE.setTickRandomly(false);
            }
        }
        else if ("reloadSuffocationFix".equalsIgnoreCase(rule))
        {
            if(CarpetSettings.getBool("reloadSuffocationFix"))
            {
                AxisAlignedBB.margin = 1.0 / (1L<<27);
            }
            else
            {
                AxisAlignedBB.margin = 0;
            }
        }
        else if("pushLimit".equalsIgnoreCase(rule))
        {
            pushLimit = getInt("pushLimit");
        }
        else if("railPowerLimit".equalsIgnoreCase(rule))
        {
            // Rail limit -1 because 8 is the code default. But counted to 9 including the source in human terms.
            railPowerLimit = getInt("railPowerLimit") - 1;
        }
        else if("waterFlow".equalsIgnoreCase(rule))
        {
            waterFlow = 0;
            if ("optimized".equalsIgnoreCase(getString("waterFlow")))
            {
                waterFlow = 3;
            }
            if ("correct".equalsIgnoreCase(getString("waterFlow")))
            {
                waterFlow = 1;
            }
        }
        else if("shulkerSpawningInEndCities".equalsIgnoreCase(rule))
        {
            if(CarpetSettings.getBool("shulkerSpawningInEndCities"))
            {
                net.minecraft.world.gen.structure.MapGenEndCity.shulkerSpawning(true);
                shulkerSpawningInEndCities = true;
            }
            else
            {
                net.minecraft.world.gen.structure.MapGenEndCity.shulkerSpawning(false);
                shulkerSpawningInEndCities = false;
            }
        }
        else if ("viewDistance".equalsIgnoreCase(rule))
        {
            int viewDistance = getInt("viewDistance");
            if (viewDistance < 2)
                viewDistance = ((DedicatedServer) CarpetServer.minecraft_server).getIntProperty("view-distance", 10);
            if (viewDistance > 64)
                viewDistance = 64;
            if (viewDistance != CarpetServer.minecraft_server.getPlayerList().getViewDistance())
                CarpetServer.minecraft_server.getPlayerList().setViewDistance(viewDistance);
        }
        else if ("tickingAreas".equalsIgnoreCase(rule))
        {
            if (CarpetSettings.getBool("tickingAreas") && CarpetServer.minecraft_server.worlds != null)
            {
                TickingArea.initialChunkLoad(CarpetServer.minecraft_server, false);
            }
        }
        else if ("disableSpawnChunks".equalsIgnoreCase(rule))
        {
            if (!CarpetSettings.getBool("disableSpawnChunks") && CarpetServer.minecraft_server.worlds != null)
            {
                World overworld = CarpetServer.minecraft_server.worlds[0];
                for (ChunkPos chunk : new TickingArea.SpawnChunks().listIncludedChunks(overworld))
                {
                    overworld.getChunkProvider().provideChunk(chunk.x, chunk.z);
                }
            }
        }
    }
    */
    private static void notifyPlayersCommandsChanged()
    {
        if (CarpetServer.minecraft_server == null)
        {
            return;
        }
        for (EntityPlayerMP entityplayermp : CarpetServer.minecraft_server.getPlayerList().getPlayers())
        {
            CarpetServer.minecraft_server.getCommandManager().sendCommandListPacket(entityplayermp);
        }
    }

    public static void apply_settings_from_conf(MinecraftServer server)
    {
        Map<String, String> conf = read_conf(server);
        boolean is_locked = locked;
        locked = false;
        if (is_locked)
        {
            LOG.info("[CM]: Carpet Mod is locked by the administrator");
        }
        for (String key: conf.keySet())
        {
            set(key, conf.get(key));
            LOG.info("[CM]: loaded setting "+key+" as "+conf.get(key)+" from carpet.conf");
        }
        locked = is_locked;
    }
    private static void disable_commands_by_default()
    {
        for (CarpetSettingEntry entry: settings_store.values())
        {
            if (entry.getName().startsWith("command"))
            {
                entry.defaultFalse();
            }
        }
    }

    private static Map<String, String> read_conf(MinecraftServer server)
    {
        try
        {
            File settings_file = server.getActiveAnvilConverter().getFile(server.getFolderName(), "carpet.conf");
            BufferedReader b = new BufferedReader(new FileReader(settings_file));
            String line = "";
            Map<String,String> result = new HashMap<String, String>();
            while ((line = b.readLine()) != null)
            {
                line = line.replaceAll("\\r|\\n", "");
                if ("locked".equalsIgnoreCase(line))
                {
                    disable_commands_by_default();
                    locked = true;
                }
                String[] fields = line.split("\\s+",2);
                if (fields.length > 1)
                {
                    if (get(fields[0])==FalseEntry)
                    {
                        LOG.error("[CM]: Setting " + fields[0] + " is not a valid - ignoring...");
                        continue;
                    }
                    if (!(Arrays.asList(get(fields[0]).getOptions()).contains(fields[1])) && get(fields[0]).isStrict())
                    {
                        LOG.error("[CM]: The value of " + fields[1] + " for " + fields[0] + " is not valid - ignoring...");
                        continue;
                    }
                    result.put(fields[0],fields[1]);
                }
            }
            b.close();
            return result;
        }
        catch(FileNotFoundException e)
        {
            return new HashMap<>();
        }
        catch (IOException e)
        {
            e.printStackTrace();
            return new HashMap<>();
        }
        
    }
    private static void write_conf(MinecraftServer server, Map<String, String> values)
    {
        if (locked) return;
        try
        {
            File settings_file = server.getActiveAnvilConverter().getFile(server.getFolderName(), "carpet.conf");
            FileWriter fw = new FileWriter(settings_file);
            for (String key: values.keySet())
            {
                fw.write(key+" "+values.get(key)+"\n");
            }
            fw.close();
        }
        catch (IOException e)
        {
            e.printStackTrace();
            LOG.error("[CM]: failed write the carpet.conf");
        }
    }
    
    // stores different defaults in the file
    public static boolean setDefaultRule(MinecraftServer server, String setting_name, String string_value)
    {
        if (locked) return false;
        if (settings_store.containsKey(setting_name))
        {
            Map<String, String> conf = read_conf(server);
            conf.put(setting_name, string_value);
            write_conf(server, conf);
            set(setting_name,string_value);
            return true;
        }
        return false;
    }
    // removes overrides of the default values in the file  
    public static boolean removeDefaultRule(MinecraftServer server, String setting_name)
    {
        if (locked) return false;
        if (settings_store.containsKey(setting_name))
        {
            Map<String, String> conf = read_conf(server);
            conf.remove(setting_name);
            write_conf(server, conf);
            set(setting_name,get(setting_name).getDefault());
            return true;
        }
        return false;
    }

    //changes setting temporarily
    public static boolean set(String setting_name, String string_value)
    {
        CarpetSettingEntry en = get(setting_name);
        if (en != FalseEntry)
        {
            en.set(string_value);
            //reload_stat(setting_name);
            //CarpetClientRuleChanger.updateCarpetClientsRule(setting_name, string_value);
            return true;
        }
        return false;
    }

    // used as CarpetSettings.get("pushLimit").integer to get the int value of push limit
    public static CarpetSettingEntry get(String setting_name)
    {
        if (!settings_store.containsKey(setting_name) )
        {
            return FalseEntry;
        }
        return settings_store.get(setting_name);
    } 
    
    public static int getInt(String setting_name)
    {
        return get(setting_name).getIntegerValue();
    }
    public static boolean getBool(String setting_name)
    {
        return get(setting_name).getBoolValue();
    }
    public static String getString(String setting_name) { return get(setting_name).getStringValue(); }
    public static float getFloat(String setting_name)
    {
        return get(setting_name).getFloatValue();
    }
    public static CarpetSettingEntry[] findAll(String tag)
    {
        ArrayList<CarpetSettingEntry> res = new ArrayList<CarpetSettingEntry>();
        for (String rule: settings_store.keySet().stream().sorted().collect(Collectors.toList()))
        {
            if (tag == null || settings_store.get(rule).matches(tag))
            {
                res.add(settings_store.get(rule));
            }
        }
        return res.toArray(new CarpetSettingEntry[0]);
    }
    public static CarpetSettingEntry[] find_nondefault(MinecraftServer server)
    {
        ArrayList<CarpetSettingEntry> res = new ArrayList<CarpetSettingEntry>();
        Map <String,String> defaults = read_conf(server);
        for (String rule: settings_store.keySet().stream().sorted().collect(Collectors.toList()))
        {
            if (!settings_store.get(rule).isDefault() || defaults.containsKey(rule))
            {
                res.add(settings_store.get(rule));
            }
        }
        return res.toArray(new CarpetSettingEntry[0]);
    }
    public static CarpetSettingEntry[] findStartupOverrides(MinecraftServer server)
    {
        ArrayList<CarpetSettingEntry> res = new ArrayList<CarpetSettingEntry>();
        if (locked) return res.toArray(new CarpetSettingEntry[0]);
        Map <String,String> defaults = read_conf(server);
        for (String rule: settings_store.keySet().stream().sorted().collect(Collectors.toList()))
        {
            if (defaults.containsKey(rule))
            {
                res.add(settings_store.get(rule));
            }
        }
        return res.toArray(new CarpetSettingEntry[0]);
    }
    public static String[] toStringArray(CarpetSettingEntry[] entry_array)
    {
        return Stream.of(entry_array).map(CarpetSettingEntry::getName).toArray( String[]::new );
    }
    public static ArrayList<CarpetSettingEntry> getAllCarpetSettings()
    {
        ArrayList<CarpetSettingEntry> res = new ArrayList<CarpetSettingEntry>();
        for (String rule: settings_store.keySet().stream().sorted().collect(Collectors.toList()))
        {
            res.add(settings_store.get(rule));
        }
        
        return res;
    }
    public static CarpetSettingEntry getCarpetSetting(String rule)
    {
        return settings_store.get(rule);
    }
    
    public static void resetToVanilla()
    {
        for (String rule: settings_store.keySet())
        {
            get(rule).reset();
            //reload_stat(rule);
        }
    }
    
    public static void resetToUserDefaults(MinecraftServer server)
    {
        resetToVanilla();
        apply_settings_from_conf(server);
    }
    
    public static void resetToCreative()
    {
        resetToBugFixes();
        set("fillLimit","500000");
        set("fillUpdates","false");
        set("portalCreativeDelay","true");
        set("portalCaching","true");
        set("flippinCactus","true");
        set("hopperCounters","true");
        set("antiCheatSpeed","true");
        
    }
    public static void resetToSurvival()
    {
        resetToBugFixes();
        set("ctrlQCraftingFix","true");
        set("persistentParrots", "true");
        set("stackableEmptyShulkerBoxes","true");
        set("flippinCactus","true");
        set("hopperCounters","true");
        set("carpets","true");
        set("missingTools","true");
        set("portalCaching","true");
        set("miningGhostBlocksFix","true");
    }
    public static void resetToBugFixes()
    {
        resetToVanilla();
        set("portalSuffocationFix","true");
        set("pistonGhostBlocksFix","serverOnly");
        set("portalTeleportationFix","true");
        set("entityDuplicationFix","true");
        set("inconsistentRedstoneTorchesFix","true");
        set("llamaOverfeedingFix","true");
        set("invisibilityFix","true");
        set("potionsDespawnFix","true");
        set("liquidsNotRandom","true");
        set("mobsDontControlMinecarts","true");
        set("breedingMountingDisabled","true");
        set("growingUpWallJump","true");
        set("reloadSuffocationFix","true");
        set("watchdogFix","true");
        set("unloadedEntityFix","true");
        set("hopperDuplicationFix","true");
        set("calmNetherFires","true");
    }

    public static class CarpetSettingEntry 
    {
        private String rule;
        private String string;
        private int integer;
        private boolean bool;
        private float flt;
        private String[] options;
        private String[] tags;
        private String toast;
        private String[] extra_info;
        private String default_string_value;
        private boolean isFloat;
        private boolean strict;
        private List<Consumer<String>> validators;

        //factory
        public static CarpetSettingEntry create(String rule_name, String tags, String toast)
        {
            return new CarpetSettingEntry(rule_name, tags, toast);
        }
        private CarpetSettingEntry(String rule_name, String tags_string, String toast_string)
        {
            set("false");
            rule = rule_name;
            default_string_value = string;
            tags = tags_string.split("\\s+"); // never empty
            toast = toast_string;
            options = "true false".split("\\s+");
            isFloat = false;
            extra_info = null;
            strict = true;
            validators = null;
        }
        public CarpetSettingEntry defaultTrue()
        {
            set("true");
            default_string_value = string;
            options = "true false".split("\\s+");
            return this;
        }
        public CarpetSettingEntry validate(Consumer<String> method)
        {
            if (validators == null)
            {
                validators = new ArrayList<>();
            }
            validators.add(method);
            return this;
        }
        public CarpetSettingEntry boolAccelerate()
        {
            Consumer<String> validator = (name) -> {
                try
                {
                    Field f = CarpetSettings.class.getDeclaredField("b_"+name);
                    f.setBoolean(null, CarpetSettings.getBool(name));
                }
                catch (IllegalAccessException e)
                {
                    CarpetSettings.LOG.error("[CM Error] rule "+name+" has wrong access to boolean accelerator");
                }
                catch (NoSuchFieldException e)
                {
                    CarpetSettings.LOG.error("[CM Error] rule "+name+" doesn't have a boolean accelerator");
                }
            };
            return validate(validator);
        }
        public CarpetSettingEntry numAccelerate()
        {
            Consumer<String> validator = (name) -> {
                try
                {
                    Field f = CarpetSettings.class.getDeclaredField("n_"+name);
                    if (CarpetSettings.get(name).isFloat)
                    {
                        f.setDouble(null, (double) CarpetSettings.getFloat(name));
                    }
                    else
                    {
                        f.setInt(null, CarpetSettings.getInt(name));
                    }
                }
                catch (IllegalAccessException e)
                {
                    CarpetSettings.LOG.error("[CM Error] rule "+name+" wrong type of numerical accelerator");
                }
                catch (NoSuchFieldException e)
                {
                    CarpetSettings.LOG.error("[CM Error] rule "+name+" doesn't have a numerical accelerator");
                }
            };
            return validate(validator);
        }


        public CarpetSettingEntry isACommand()
        {
            return this.defaultTrue().validate( (s) -> notifyPlayersCommandsChanged());
        }

        public CarpetSettingEntry defaultFalse()
        {
            set("false");
            default_string_value = string;
            options = "true false".split("\\s+");
            return this;
        }

        public CarpetSettingEntry choices(String defaults, String options_string)
        {
            set(defaults);
            default_string_value = string;
            options =  options_string.split("\\s+");
            return this;
        }
        public CarpetSettingEntry extraInfo(String ... extra_info_string)
        {
            extra_info = extra_info_string;
            return this;
        }

        public CarpetSettingEntry setFloat()
        {
            isFloat = true;
            strict = false;
            return this;
        }

        public CarpetSettingEntry setNotStrict()
        {
            strict = false;
            return this;
        }

        private void set(String unparsed)
        {
            string = unparsed;
            try
            {
                integer = Integer.parseInt(unparsed);
            }
            catch(NumberFormatException e)
            {
                integer = 0;
            }
            try
            {
                flt = Float.parseFloat(unparsed);
            }
            catch(NumberFormatException e)
            {
                flt = 0.0F;
            }
            bool = (integer > 0)?true:Boolean.parseBoolean(unparsed);
            if (validators != null)
            {
                validators.forEach((r) -> r.accept(this.getName()));
            }
        }

        //accessors
        public boolean isDefault() { return string.equals(default_string_value); }
        public String getDefault() { return default_string_value; }
        public String toString() { return rule + ": " + string; }
        public String getToast() { return toast; }
        public String[] getInfo() { return extra_info == null?new String[0]:extra_info; }
        public String[] getOptions() { return options;}
        public String[] getTags() { return tags; }
        public String getName() { return rule; }
        public String getStringValue() { return string; }
        public boolean getBoolValue() { return bool; }
        public int getIntegerValue() { return integer; }
        public float getFloatValue() { return flt; }
        public boolean getIsFloat() { return isFloat;}

        //actual stuff
        public void reset()
        {
            set(default_string_value);
        }

        public boolean matches(String tag)
        {
            tag = tag.toLowerCase();
            if (rule.toLowerCase().contains(tag))
            {
                return true;
            }
            for (String t: tags)
            {
                if (tag.equalsIgnoreCase(t))
                {
                    return true;
                }
            }
            return false;
        }
        public String getNextValue()
        {
            int i;
            for(i = 0; i < options.length; i++)
            {
                if(options[i].equals(string))
                {
                    break;
                }
            }
            i++;
            return options[i % options.length];
        }

        public boolean isStrict()
        {
            return strict;
        }
    }
}
<|MERGE_RESOLUTION|>--- conflicted
+++ resolved
@@ -54,11 +54,8 @@
     public static int n_pushLimit = 12;
     public static boolean b_hopperCounters = false;
     public static int n_mobSpawningAlgorithm = 113;
-<<<<<<< HEAD
     public static boolean b_fastRedstoneDust = false;
-=======
     public static int railPowerLimitAdjusted = 8;
->>>>>>> 3175faa2
 
     /*
     public static boolean extendedConnectivity = false;
