package carpet;

import java.lang.reflect.Field;
import java.util.ArrayList;
import java.util.Arrays;
import java.util.HashMap;
import java.util.List;
import java.util.Map;
import java.util.function.Consumer;
import java.util.stream.Collectors;
import java.util.stream.Stream;

import java.io.File;
import java.io.FileWriter;
import java.io.FileReader;
import java.io.BufferedReader;
import java.io.IOException;
import java.io.FileNotFoundException;

import net.minecraft.client.settings.CreativeSettings;
import net.minecraft.entity.player.EntityPlayerMP;
import org.apache.logging.log4j.LogManager;
import org.apache.logging.log4j.Logger;

//import carpet.carpetclient.CarpetClientRuleChanger;
//import carpet.utils.TickingArea;
import net.minecraft.server.MinecraftServer;

// /s /c commands tp players back where they started
// discuss xcom accurateBlockPlacement -> flexible or alternate block placement
// world.chunk.storage.Anvil Chunk Loader check again code on diff.
// check why 'test' world doesn't respond to commands while warping
// death counter
//unify command meter with other carpet commmands

public class CarpetSettings
{
    public static boolean locked = false;
    public static final String carpetVersion = "v18_10_11";

    public static final Logger LOG = LogManager.getLogger();
    private static final Map<String, CarpetSettingEntry> settings_store;
    public static final CarpetSettingEntry FalseEntry = CarpetSettingEntry.create("void","all","Error").choices("None","");

    public static final String[] default_tags = {"tnt","fix","survival","creative", "experimental","optimizations","feature","commands"}; //tab completion only
    
    static {
        settings_store = new HashMap<>();
        set_defaults();
    }

    //those don't have to mimic defaults - defaults will be '
    //static store
    public static int n_pushLimit = 12;
    public static boolean b_hopperCounters = false;
    public static int n_mobSpawningAlgorithm = 113;

    /*
    public static boolean extendedConnectivity = false;
    public static int pistonGhostBlocksFix = 0;
    public static boolean quasiConnectivity = true;

    public static boolean fastRedstoneDust = false;
    public static float tntRandomRange = -1;

    public static int railPowerLimit = 8;
    public static int waterFlow = 0;
    public static boolean wirelessRedstone;
    public static boolean optimizedTileEntities = false;
    public static boolean mergeTNT = false;
    public static boolean unloadedEntityFix = false;
    public static float hardcodeTNTangle = -1;
    public static boolean worldGenBug = false;
    public static boolean antiCheat = false;
    public static boolean optimizedTNT = false;
    public static boolean huskSpawningInTemples = false;
    public static boolean shulkerSpawningInEndCities = false;
    public static boolean redstoneMultimeter = false;
    public static boolean movableTileEntities = false;
    public static boolean fastMovingEntityOptimization = false;
    public static boolean blockCollisionsOptimization = false;
    public static boolean explosionNoBlockDamage = false;
    public static boolean movingBlockLightOptimization = false;
    public static boolean noteBlockImitation = false;
    public static boolean displayMobAI = false;
    public static boolean newLight = false;
    public static boolean doubleRetraction = false;
    public static boolean netherRNG = false;
    public static boolean endRNG = false;

    public static long setSeed = 0;
    */

    private static CarpetSettingEntry rule(String s1, String s2, String s3) { return CarpetSettingEntry.create(s1,s2,s3);}
    
    private static void set_defaults()
    {
        CarpetSettingEntry[] RuleList = new CarpetSettingEntry[] {
    rule("watchdogCrashFix", "fix", "Fixes server crashing supposedly on falling behind 60s in ONE tick, yeah bs.").
                                   extraInfo("Fixed 1.12 watchdog crash in 1.13 pre-releases, reintroduced with 1.13, GG."),
  //!rule("extendedConnectivity",  "experimental", "Quasi Connectivity doesn't require block updates.")
  //                              .extraInfo("All redstone components will send extra updates downwards",
  //                                         "Affects hoppers, droppers and dispensers"),
  //!rule("portalSuffocationFix",  "fix", "Nether portals correctly place entities going through")
  //                              .extraInfo("Entities shouldn't suffocate in obsidian"),
  //!rule("superSecretSetting",    "experimental","Gbhs sgnf sadsgras fhskdpri!"),
  /////rule("portalTeleportationFix", "fix", "Nether portals won't teleport you on occasion to 8x coordinates")
  //                              .extraInfo("It also prevents from taking random fire damage when going through portals"),
  //???rule("llamaOverfeedingFix",   "fix", "Prevents llamas from taking player food while breeding"),
  rule("invisibilityFix",       "fix", "Guardians honor players' invisibility effect"),
  rule("portalCreativeDelay",   "creative",  "Portals won't let a creative player go through instantly"),
  //                              .extraInfo("Holding obsidian in either hand won't let you through at all"),
  // !? rule("potionsDespawnFix",     "fix", "Allows mobs with potion effects to despawn outside of player range")
  //                              .extraInfo("Specifically effective to let witches drinking their own stuffs despawn"),
  rule("ctrlQCraftingFix",      "fix survival", "Dropping entire stacks works also from on the crafting UI result slot"),
  rule("persistentParrots",     "survival feature", "Parrots don't get of your shoulders until you receive damage"),
  //???rule("breedingMountingDisabled", "fix", "Prevents players from mounting animals when holding breeding food"),
  //!rule("growingUpWallJump",     "fix", "Mobs growing up won't glitch into walls or go through fences"),
  //!rule("reloadSuffocationFix",  "fix experimental", "Won't let mobs glitch into blocks when reloaded.")
  //                              .extraInfo("Can cause slight differences in mobs behaviour"),
<<<<<<< HEAD
  ////rule("xpNoCooldown",          "creative", "Players absorb XP instantly, without delay"),
  //!rule("combineXPOrbs",         "creative", "XP orbs combine with other into bigger orbs"),
  rule("stackableEmptyShulkerBoxes", "survival", "Empty shulker boxes can stack to 64  when dropped on the ground"),
=======
  rule("xpNoCooldown",          "creative", "Players absorb XP instantly, without delay"),
  rule("combineXPOrbs",         "creative", "XP orbs combine with other into bigger orbs"),
  //!rule("stackableEmptyShulkerBoxes", "survival", "Empty shulker boxes can stack to 64 when dropped on the ground")
>>>>>>> 95076383
  //                              .extraInfo("To move them around between inventories, use shift click to move entire stacks"),
  //!rule("rideableGhasts",        "survival feature", "Named ghasts won't attack players and allow to be ridden and controlled")
  //                              .extraInfo("Hold a ghast tear to bring a tamed ghast close to you",
  //                                         "Use fire charges when riding to shoot fireballs",
  //                                         "Requires flying to be enabled on the server"),
  //!rule("explosionNoBlockDamage", "tnt", "Explosions won't destroy blocks"),
  //!rule("tntPrimerMomentumRemoved", "tnt", "Removes random TNT momentum when primed"),
  //!rule("fastRedstoneDust",      "experimental optimizations", "Lag optimizations for redstone Dust. By Theosib"),
  //<with modified protocol> rule("accurateBlockPlacement", "creative", "Allows to place blocks in different orientations. Requires Carpet Client")
  //                              .extraInfo("Also prevents rotations upon placement of dispensers and furnaces","when placed into a world by commands"),
  /////rule("optimizedTNT",          "tnt", "TNT causes less lag when exploding in the same spot and in liquids"),
  /////rule("huskSpawningInTemples", "experimental feature", "Only husks spawn in desert temples"),
  /////rule("shulkerSpawningInEndCities", "feature experimental", "Shulkers will respawn in end cities"),
  /////rule("watchdogFix",           "fix", "Fixes server crashing under heavy load and low tps")
  //                              .extraInfo("Won't prevent crashes if the server doesn't respond in max-tick-time ticks"),
  //!rule("wirelessRedstone",      "creative", "Repeater pointing from and to wool blocks transfer signals wirelessly")
  //                              .extraInfo("Temporary feature - repeaters need an update when reloaded",
  //                                         "By Narcoleptic Frog"),
  //???rule("optimizedTileEntities", "experimental", "Reduces the lag caused by tile entities.")
  //                              .extraInfo("By PallaPalla"),
  /////rule("mergeTNT",              "tnt", "Merges stationary primed TNT entities"),
  //???<no block data anymore> rule("repeaterPoweredTerracota", "experimental creative", "Repeater delays depends on stained hardened clay aka terracotta on which they are placed")
  //                              .extraInfo("1 to 15 gt per delay added (1-15 block data), 0 (white) adds 100gt per tick"),
  //!rule("unloadedEntityFix",     "experimental creative", "Entities pushed or moved into unloaded chunks no longer disappear"),
  rule("TNTDoNotUpdate",        "tnt", "TNT doesn't update when placed against a power source"),
  rule("antiCheatSpeed",        "creative surival", "Prevents players from rubberbanding when moving too fast"),
  rule("quasiConnectivity",     "creative", "Pistons, droppers and dispensers react if block above them is powered")
                                .defaultTrue(),
  rule("flippinCactus",         "creative survival", "Players can flip and rotate blocks when holding cactus")
                                .extraInfo("Doesn't cause block updates when rotated/flipped",
                                           "Applies to pistons, observers, droppers, repeaters, stairs, glazed terracotta etc..."),
  rule("hopperCounters",        "commands creative survival","hoppers pointing to wool will count items passing through them")
                                .extraInfo("Enables /counter command, and actions while placing red and green carpets on wool blocks",
                                           "Use /counter <color?> reset to reset the counter, and /counter <color?> to query",
                                           "In survival, place green carpet on same color wool to query, red to reset the counters",
                                           "Counters are global and shared between players, 16 channels available",
                                           "Items counted are destroyed, count up to one stack per tick per hopper")
                                .isACommand().boolAccelerate().defaultFalse(),
  //! rename rule("renewableElderGuardians", "experimental feature", "Guardians turn into Elder Guardian when struck by lightning"),
  //rule("optimizedDespawnRange", "optimizations", "Spawned mobs that would otherwise despawn immediately, won't be placed in world"), // use 1.14 spawning instead
  //???rule("redstoneMultimeter",    "creative survival", "Enables integration with redstone multimeter mod")
  //                              .extraInfo("Required clients with RSMM Mod by Narcoleptic Frog. Enables multiplayer experience with RSMM Mod"),
  //! will try rule("movableTileEntities",   "experimental", "Pistons can push tile entities, like hoppers, chests etc."),
  //!rule("displayMobAI",          "creative", "Uses nametags to display current mobs AI tasks"),
  //???rule("fastMovingEntityOptimization", "experimental", "Optimized movement calculation or very fast moving entities"),
  //???rule("blockCollisionsOptimization", "experimental", "Optimized entity-block collision calculations. By masa"),
  //!rule("desertShrubs",          "feature", "Saplings turn into dead shrubs in hot climates and no water access when it attempts to grow into a tree"),
  /////rule("nitwitCrafter",         "experimental", "Nitwit villagers will have 3 hidden crafting recipes they can craft")
  //                              .extraInfo("They require food for crafting and prefer a specific food type to craft faster.",
  //                                         "They have one crafting recipe to start out and unlock there higher recipes as they craft",
  //                                         "The nitwits will craft faster as they progress",
  //                                         "When a crafting table is nearby they will throw the product towards it",
  //                                         "They need a crafting table to craft tier 2 and higher recipes"),
  //???rule("boundingBoxFix",        "fix", "Structure bounding boxes (i.e. witch huts) will generate correctly")
  //                              .extraInfo("Fixes spawning issues due to incorrect bounding boxes"),
  /////rule("movingBlockLightOptimization", "optimizations", "Blocks inherit the original light opacity and light values while being pushed with a piston"),
  /////rule("noteBlockImitationOf1.13", "experimental", "Note blocks have update capabilities behaviour from 1.13"),
  /////rule("hopperDuplicationFix",  "fix", "Hopper duplication fix by Theosib. Fixed in 1.12.2").defaultTrue(),
  //??? check vanilla first rule("entityDuplicationFix",  "fix", "Chunk saving issues that causes entites and blocks to duplicate or dissapear")
  //                              .extraInfo("By Theosib"),
  /////rule("itemFrameDuplicationFix", "fix", "Fixes duplication of items when using item frames"),
  /////rule("craftingWindowDuplicationFix", "fix", "Fixes the recipe book duplication caused by clicking to fast while crafting"),
  rule("silverFishDropGravel",  "experimental", "Silverfish drop a gravel item when breaking out of a block"),
  /////rule("renewablePackedIce",    "experimental", "Multiple ice crushed by falling anvils make packed ice"),
  /////rule("renewableDragonEggs",   "experimental", "Dragon eggs when fed meet items spawn more eggs"),
  //!rule("summonNaturalLightning","creative", "summoning a lightning bolt has all the side effects of natural lightning"),
  rule("commandSpawn",          "commands", "Enables /spawn command for spawn tracking").isACommand(),
  rule("commandTick",           "commands", "Enables /tick command to control game speed").isACommand(),
  rule("commandLog",            "commands", "Enables /log command to monitor events in the game via chat and overlays").isACommand(),
  rule("commandDistance",       "commands", "Enables /distance command to measure in game distance between points").isACommand()
                                .extraInfo("Also enables brown carpet placement action if 'carpets' rule is turned on as well"),
  rule("commandInfo",           "commands", "Enables /info command for blocks and entities").isACommand()
                                .extraInfo("Also enables gray carpet placement action ")
                                .extraInfo("and yellow carpet placement action for entities if 'carpets' rule is turned on as well"),
  ////rule("commandUnload",         "commands", "Enables /unload command to control game speed").defaultTrue(),
  rule("commandCameramode",     "commands", "Enables /c and /s commands to quickly switch between camera and survival modes").isACommand()
                                .extraInfo("/c and /s commands are available to all players regardless of their permission levels"),
  rule("commandPerimeterInfo",  "commands", "Enables /perimeterinfo command").isACommand()
                                .extraInfo("... that scans the area around the block for potential spawnable spots"),
  rule("commandPlayer",         "commands", "Enables /player command to control/spawn players").isACommand(),
  ////rule("commandRNG",            "commands", "Enables /rng command to manipulate and query rng").defaultTrue(),
  ////rule("newLight",              "optimizations", "Uses alternative lighting engine by PhiPros. AKA NewLight mod"),
  //!rule("carpets",               "survival", "Placing carpets may issue carpet commands for non-op players"),
  rule("missingTools",          "survival", "Pistons, Glass and Sponge can be broken faster with their appropriate tools"),
  rule("mobSpawningAlgorithm","experimental","Using version appropriate spawning rules: ")
                                .extraInfo(" - 1.8 : fixed 4 mobs per pack for all mobs, 'subchunk' rule",
                                           " - 1.12 : fixed 1 to 4 pack size, ignoring entity collisions, subchunk rule",
                                           " - 1.13 : vanilla",
                                           " - 1.14 : mobs don't spawn outside of 128 sphere around players")
                                .choices("1.13","1.8 1.12 1.13 1.14")
                                .validate( (s) -> {
                                    String value = CarpetSettings.getString("mobSpawningAlgorithm");
                                    CarpetSettings.n_mobSpawningAlgorithm = 113;
                                    switch (value)
                                    {
                                        case "1.8":
                                            CarpetSettings.n_mobSpawningAlgorithm = 18;
                                            break;
                                        case "1.9":
                                        case "1.10":
                                        case "1.11":
                                        case "1.12":
                                            CarpetSettings.n_mobSpawningAlgorithm = 112;
                                            break;
                                        case "1.14":
                                            CarpetSettings.n_mobSpawningAlgorithm = 114;
                                            break;
                                    }
                                }),
  /////rule("pocketPushing",         "experimental", "Reintroduces piston warping/translocation bug"),
  rule("portalCaching",         "survival experimental", "Alternative, persistent cashing strategy for nether portals"),
  rule("calmNetherFires",       "experimental", "Permanent fires don't schedule random updates"),
  /////rule("observersDoNonUpdate",  "creative", "Observers don't pulse when placed"),
  //!rule("flyingMachineTransparent", "creative", "Transparent observers, TNT and redstone blocks. May cause lighting artifacts"),
  rule("fillUpdates",           "creative", "fill/clone/setblock and structure blocks cause block updates").defaultTrue(),
  rule("pushLimit",             "creative","Customizable piston push limit")
                                .choices("12","10 12 14 100").setNotStrict().numAccelerate(),
  //!rule("railPowerLimit",        "creative", "Customizable powered rail power range")
  //                              .choices("9","9 15 30").setNotStrict(),
  rule("fillLimit",             "creative","Customizable fill/clone volume limit")
                                .choices("32768","32768 250000 1000000").setNotStrict(),
  //!rule("maxEntityCollisions",   "optimizations", "Customizable maximal entity collision limits, 0 for no limits")
  //                              .choices("0","0 1 20").setNotStrict(),
  //???rule("pistonGhostBlocksFix",  "fix", "Fix for piston ghost blocks")
  //                              .extraInfo("true(serverOnly) option works with all clients, including vanilla",
  //                              "clientAndServer option requires compatible carpet clients and messes up flying machines")
  //                              .choices("false","false true clientAndServer"),
  //???rule("waterFlow",             "optimizations", "fixes water flowing issues")
  //                              .choices("vanilla","vanilla optimized correct"),
  /////rule("hardcodeTNTangle",      "tnt", "Sets the horizontal random angle on TNT for debugging of TNT contraptions")
  //                              .extraInfo("Set to -1 for default behaviour")
  //                              .choices("-1","-1")
  //                              .setFloat(),
  /////rule("tntRandomRange",        "tnt", "Sets the tnt random explosion range to a fixed value")
  //                              .extraInfo("Set to -1 for default behaviour")
  //                              .choices("-1","-1")
  //                              .setFloat(),
  //!rule("sleepingThreshold",     "experimental", "The percentage of required sleeping players to skip the night")
  //                              .extraInfo("Use values from 0 to 100, 100 for default (all players needed)")
  //                              .choices("100","0 10 50 100").setNotStrict(),
  //???rule("spongeRandom",          "experimental feature", "sponge responds to random ticks"),
  //!rule("customMOTD",            "creative","Sets a different motd message on client trying to connect to the server")
  //                              .extraInfo("use '_' to use the startup setting from server.properties")
  //                              .choices("_","_").setNotStrict(),
  /////rule("doubleRetraction",      "experimental", "1.8 double retraction from pistons.")
  //                              .extraInfo("Gives pistons the ability to double retract without side effects."),
  rule("rotatorBlock",          "experimental", "Cactus in dispensers rotates blocks.")
                                .extraInfo("Cactus in a dispenser gives the dispenser the ability to rotate the blocks that are in front of it anti-clockwise if possible."),
  /////rule("netherRNG",             "creative", "Turning nether RNG manipulation on or off.")
  //                              .extraInfo("Turning nether RNG manipulation on or off."),
  /////rule("endRNG",                "creative", "Turning end RNG manipulation on or off.")
  //                              .extraInfo("Turning end RNG manipulation on or off."),
  //!rule("viewDistance",          "creative", "Changes the view distance of the server.")
  //                              .extraInfo("Set to 0 to not override the value in server settings.")
  //                              .choices("0", "0 12 16 32 64").setNotStrict(),
  /////rule("tickingAreas",          "creative", "Enable use of ticking areas.")
  //                              .extraInfo("As set by the /tickingarea comamnd.",
  //                              "Ticking areas work as if they are the spawn chunks."),
  //!rule("disableSpawnChunks",    "creative", "Removes the spawn chunks."),
  rule("kelpGenerationGrowLimit", "feature", "limits growth limit of newly naturally generated kelp to this amount of blocks")
                                  .choices("25", "0 2 25").setNotStrict(),
  rule("renewableCoral",          "feature", "Alternative cashing strategy for nether portals"),
  rule("placementRotationFix",              "fix", "fixes block placement rotation issue when player rotates quickly while placing blocks"),
        };
        for (CarpetSettingEntry rule: RuleList)
        {
            settings_store.put(rule.getName(), rule);
        }
    }

    /* should not be needed
    public static void reload_all_statics()
    {
        for (String rule: settings_store.keySet())
        {
            reload_stat(rule);
        }
    }
    */

    /* should not be needed due to validators
    public static void reload_stat(String rule)
    {
    }

        extendedConnectivity = CarpetSettings.getBool("extendedConnectivity");
        quasiConnectivity = CarpetSettings.getBool("quasiConnectivity");
        hopperCounters = CarpetSettings.getBool("hopperCounters");
        fastRedstoneDust = CarpetSettings.getBool("fastRedstoneDust");
        wirelessRedstone = CarpetSettings.getBool("wirelessRedstone");
        unloadedEntityFix = CarpetSettings.getBool("unloadedEntityFix");
        optimizedTileEntities = CarpetSettings.getBool("optimizedTileEntities");
        hardcodeTNTangle = CarpetSettings.getFloat("hardcodeTNTangle");
        tntRandomRange = CarpetSettings.getFloat("tntRandomRange");
        antiCheat = CarpetSettings.getBool("antiCheatSpeed");
        optimizedTNT = CarpetSettings.getBool("optimizedTNT");
        huskSpawningInTemples = CarpetSettings.getBool("huskSpawningInTemples");
        redstoneMultimeter = CarpetSettings.getBool("redstoneMultimeter");
        movableTileEntities = CarpetSettings.getBool("movableTileEntities");
        fastMovingEntityOptimization = CarpetSettings.getBool("fastMovingEntityOptimization");
        blockCollisionsOptimization = CarpetSettings.getBool("blockCollisionsOptimization");
        explosionNoBlockDamage = CarpetSettings.getBool("explosionNoBlockDamage");
        movingBlockLightOptimization = CarpetSettings.getBool("movingBlockLightOptimization");
        noteBlockImitation = CarpetSettings.getBool("noteBlockImitationOf1.13");
        displayMobAI = CarpetSettings.getBool("displayMobAI");
        newLight = CarpetSettings.getBool("newLight");
        doubleRetraction = CarpetSettings.getBool("doubleRetraction");
        netherRNG = CarpetSettings.getBool("netherRNG");
        endRNG = CarpetSettings.getBool("endRNG");

        if ("pistonGhostBlocksFix".equalsIgnoreCase(rule))
        {
            pistonGhostBlocksFix = 0;
            if("true".equalsIgnoreCase(CarpetSettings.getString("pistonGhostBlocksFix")))
            {
                pistonGhostBlocksFix = 1;
            }
            if("clientAndServer".equalsIgnoreCase(CarpetSettings.getString("pistonGhostBlocksFix")))
            {
                pistonGhostBlocksFix = 2;
            }
        }
        else if ("flyingMachineTransparent".equalsIgnoreCase(rule))
        {
            if(CarpetSettings.getBool("flyingMachineTransparent"))
            {
                Blocks.OBSERVER.setLightOpacity(0);
                Blocks.REDSTONE_BLOCK.setLightOpacity(0);
                Blocks.TNT.setLightOpacity(0);
            }
            else
            {
                Blocks.OBSERVER.setLightOpacity(255);
                Blocks.REDSTONE_BLOCK.setLightOpacity(255);
                Blocks.TNT.setLightOpacity(255);
            }
        }
        else if ("liquidsNotRandom".equalsIgnoreCase(rule))
        {
            if(CarpetSettings.getBool("liquidsNotRandom"))
            {
                worldGenBug = true;
                Blocks.FLOWING_WATER.setTickRandomly(false);
                Blocks.FLOWING_LAVA.setTickRandomly(false);
            }
            else
            {
                worldGenBug = false;
                Blocks.FLOWING_WATER.setTickRandomly(true);
                Blocks.FLOWING_LAVA.setTickRandomly(true);
            }
        }
        else if ("spongeRandom".equalsIgnoreCase(rule))
        {
            if(CarpetSettings.getBool("spongeRandom"))
            {
                Blocks.SPONGE.setTickRandomly(true);
            }
            else
            {
                Blocks.SPONGE.setTickRandomly(false);
            }
        }
        else if ("reloadSuffocationFix".equalsIgnoreCase(rule))
        {
            if(CarpetSettings.getBool("reloadSuffocationFix"))
            {
                AxisAlignedBB.margin = 1.0 / (1L<<27);
            }
            else
            {
                AxisAlignedBB.margin = 0;
            }
        }
        else if("pushLimit".equalsIgnoreCase(rule))
        {
            pushLimit = getInt("pushLimit");
        }
        else if("railPowerLimit".equalsIgnoreCase(rule))
        {
            // Rail limit -1 because 8 is the code default. But counted to 9 including the source in human terms.
            railPowerLimit = getInt("railPowerLimit") - 1;
        }
        else if("waterFlow".equalsIgnoreCase(rule))
        {
            waterFlow = 0;
            if ("optimized".equalsIgnoreCase(getString("waterFlow")))
            {
                waterFlow = 3;
            }
            if ("correct".equalsIgnoreCase(getString("waterFlow")))
            {
                waterFlow = 1;
            }
        }
        else if("shulkerSpawningInEndCities".equalsIgnoreCase(rule))
        {
            if(CarpetSettings.getBool("shulkerSpawningInEndCities"))
            {
                net.minecraft.world.gen.structure.MapGenEndCity.shulkerSpawning(true);
                shulkerSpawningInEndCities = true;
            }
            else
            {
                net.minecraft.world.gen.structure.MapGenEndCity.shulkerSpawning(false);
                shulkerSpawningInEndCities = false;
            }
        }
        else if ("viewDistance".equalsIgnoreCase(rule))
        {
            int viewDistance = getInt("viewDistance");
            if (viewDistance < 2)
                viewDistance = ((DedicatedServer) CarpetServer.minecraft_server).getIntProperty("view-distance", 10);
            if (viewDistance > 64)
                viewDistance = 64;
            if (viewDistance != CarpetServer.minecraft_server.getPlayerList().getViewDistance())
                CarpetServer.minecraft_server.getPlayerList().setViewDistance(viewDistance);
        }
        else if ("tickingAreas".equalsIgnoreCase(rule))
        {
            if (CarpetSettings.getBool("tickingAreas") && CarpetServer.minecraft_server.worlds != null)
            {
                TickingArea.initialChunkLoad(CarpetServer.minecraft_server, false);
            }
        }
        else if ("disableSpawnChunks".equalsIgnoreCase(rule))
        {
            if (!CarpetSettings.getBool("disableSpawnChunks") && CarpetServer.minecraft_server.worlds != null)
            {
                World overworld = CarpetServer.minecraft_server.worlds[0];
                for (ChunkPos chunk : new TickingArea.SpawnChunks().listIncludedChunks(overworld))
                {
                    overworld.getChunkProvider().provideChunk(chunk.x, chunk.z);
                }
            }
        }
    }
    */
    private static void notifyPlayersCommandsChanged()
    {
        if (CarpetServer.minecraft_server == null)
        {
            return;
        }
        for (EntityPlayerMP entityplayermp : CarpetServer.minecraft_server.getPlayerList().getPlayers())
        {
            CarpetServer.minecraft_server.getCommandManager().sendCommandListPacket(entityplayermp);
        }
    }

    public static void apply_settings_from_conf(MinecraftServer server)
    {
        Map<String, String> conf = read_conf(server);
        boolean is_locked = locked;
        locked = false;
        if (is_locked)
        {
            LOG.info("[CM]: Carpet Mod is locked by the administrator");
        }
        for (String key: conf.keySet())
        {
            set(key, conf.get(key));
            LOG.info("[CM]: loaded setting "+key+" as "+conf.get(key)+" from carpet.conf");
        }
        locked = is_locked;
    }
    private static void disable_commands_by_default()
    {
        for (CarpetSettingEntry entry: settings_store.values())
        {
            if (entry.getName().startsWith("command"))
            {
                entry.defaultFalse();
            }
        }
    }

    private static Map<String, String> read_conf(MinecraftServer server)
    {
        try
        {
            File settings_file = server.getActiveAnvilConverter().getFile(server.getFolderName(), "carpet.conf");
            BufferedReader b = new BufferedReader(new FileReader(settings_file));
            String line = "";
            Map<String,String> result = new HashMap<String, String>();
            while ((line = b.readLine()) != null)
            {
                line = line.replaceAll("\\r|\\n", "");
                if ("locked".equalsIgnoreCase(line))
                {
                    disable_commands_by_default();
                    locked = true;
                }
                String[] fields = line.split("\\s+",2);
                if (fields.length > 1)
                {
                    if (get(fields[0])==FalseEntry)
                    {
                        LOG.error("[CM]: Setting " + fields[0] + " is not a valid - ignoring...");
                        continue;
                    }
                    if (!(Arrays.asList(get(fields[0]).getOptions()).contains(fields[1])) && get(fields[0]).isStrict())
                    {
                        LOG.error("[CM]: The value of " + fields[1] + " for " + fields[0] + " is not valid - ignoring...");
                        continue;
                    }
                    result.put(fields[0],fields[1]);
                }
            }
            b.close();
            return result;
        }
        catch(FileNotFoundException e)
        {
            return new HashMap<>();
        }
        catch (IOException e)
        {
            e.printStackTrace();
            return new HashMap<>();
        }
        
    }
    private static void write_conf(MinecraftServer server, Map<String, String> values)
    {
        if (locked) return;
        try
        {
            File settings_file = server.getActiveAnvilConverter().getFile(server.getFolderName(), "carpet.conf");
            FileWriter fw = new FileWriter(settings_file);
            for (String key: values.keySet())
            {
                fw.write(key+" "+values.get(key)+"\n");
            }
            fw.close();
        }
        catch (IOException e)
        {
            e.printStackTrace();
            LOG.error("[CM]: failed write the carpet.conf");
        }
    }
    
    // stores different defaults in the file
    public static boolean setDefaultRule(MinecraftServer server, String setting_name, String string_value)
    {
        if (locked) return false;
        if (settings_store.containsKey(setting_name))
        {
            Map<String, String> conf = read_conf(server);
            conf.put(setting_name, string_value);
            write_conf(server, conf);
            set(setting_name,string_value);
            return true;
        }
        return false;
    }
    // removes overrides of the default values in the file  
    public static boolean removeDefaultRule(MinecraftServer server, String setting_name)
    {
        if (locked) return false;
        if (settings_store.containsKey(setting_name))
        {
            Map<String, String> conf = read_conf(server);
            conf.remove(setting_name);
            write_conf(server, conf);
            set(setting_name,get(setting_name).getDefault());
            return true;
        }
        return false;
    }

    //changes setting temporarily
    public static boolean set(String setting_name, String string_value)
    {
        CarpetSettingEntry en = get(setting_name);
        if (en != FalseEntry)
        {
            en.set(string_value);
            //reload_stat(setting_name);
            //CarpetClientRuleChanger.updateCarpetClientsRule(setting_name, string_value);
            return true;
        }
        return false;
    }

    // used as CarpetSettings.get("pushLimit").integer to get the int value of push limit
    public static CarpetSettingEntry get(String setting_name)
    {
        if (!settings_store.containsKey(setting_name) )
        {
            return FalseEntry;
        }
        return settings_store.get(setting_name);
    } 
    
    public static int getInt(String setting_name)
    {
        return get(setting_name).getIntegerValue();
    }
    public static boolean getBool(String setting_name)
    {
        return get(setting_name).getBoolValue();
    }
    public static String getString(String setting_name) { return get(setting_name).getStringValue(); }
    public static float getFloat(String setting_name)
    {
        return get(setting_name).getFloatValue();
    }
    public static CarpetSettingEntry[] findAll(String tag)
    {
        ArrayList<CarpetSettingEntry> res = new ArrayList<CarpetSettingEntry>();
        for (String rule: settings_store.keySet().stream().sorted().collect(Collectors.toList()))
        {
            if (tag == null || settings_store.get(rule).matches(tag))
            {
                res.add(settings_store.get(rule));
            }
        }
        return res.toArray(new CarpetSettingEntry[0]);
    }
    public static CarpetSettingEntry[] find_nondefault(MinecraftServer server)
    {
        ArrayList<CarpetSettingEntry> res = new ArrayList<CarpetSettingEntry>();
        Map <String,String> defaults = read_conf(server);
        for (String rule: settings_store.keySet().stream().sorted().collect(Collectors.toList()))
        {
            if (!settings_store.get(rule).isDefault() || defaults.containsKey(rule))
            {
                res.add(settings_store.get(rule));
            }
        }
        return res.toArray(new CarpetSettingEntry[0]);
    }
    public static CarpetSettingEntry[] findStartupOverrides(MinecraftServer server)
    {
        ArrayList<CarpetSettingEntry> res = new ArrayList<CarpetSettingEntry>();
        if (locked) return res.toArray(new CarpetSettingEntry[0]);
        Map <String,String> defaults = read_conf(server);
        for (String rule: settings_store.keySet().stream().sorted().collect(Collectors.toList()))
        {
            if (defaults.containsKey(rule))
            {
                res.add(settings_store.get(rule));
            }
        }
        return res.toArray(new CarpetSettingEntry[0]);
    }
    public static String[] toStringArray(CarpetSettingEntry[] entry_array)
    {
        return Stream.of(entry_array).map(CarpetSettingEntry::getName).toArray( String[]::new );
    }
    public static ArrayList<CarpetSettingEntry> getAllCarpetSettings()
    {
        ArrayList<CarpetSettingEntry> res = new ArrayList<CarpetSettingEntry>();
        for (String rule: settings_store.keySet().stream().sorted().collect(Collectors.toList()))
        {
            res.add(settings_store.get(rule));
        }
        
        return res;
    }
    public static CarpetSettingEntry getCarpetSetting(String rule)
    {
        return settings_store.get(rule);
    }
    
    public static void resetToVanilla()
    {
        for (String rule: settings_store.keySet())
        {
            get(rule).reset();
            //reload_stat(rule);
        }
    }
    
    public static void resetToUserDefaults(MinecraftServer server)
    {
        resetToVanilla();
        apply_settings_from_conf(server);
    }
    
    public static void resetToCreative()
    {
        resetToBugFixes();
        set("fillLimit","500000");
        set("fillUpdates","false");
        set("portalCreativeDelay","true");
        set("portalCaching","true");
        set("flippinCactus","true");
        set("hopperCounters","true");
        set("antiCheatSpeed","true");
        
    }
    public static void resetToSurvival()
    {
        resetToBugFixes();
        set("ctrlQCraftingFix","true");
        set("persistentParrots", "true");
        set("stackableEmptyShulkerBoxes","true");
        set("flippinCactus","true");
        set("hopperCounters","true");
        set("carpets","true");
        set("missingTools","true");
        set("portalCaching","true");
        set("miningGhostBlocksFix","true");
    }
    public static void resetToBugFixes()
    {
        resetToVanilla();
        set("portalSuffocationFix","true");
        set("pistonGhostBlocksFix","serverOnly");
        set("portalTeleportationFix","true");
        set("entityDuplicationFix","true");
        set("inconsistentRedstoneTorchesFix","true");
        set("llamaOverfeedingFix","true");
        set("invisibilityFix","true");
        set("potionsDespawnFix","true");
        set("liquidsNotRandom","true");
        set("mobsDontControlMinecarts","true");
        set("breedingMountingDisabled","true");
        set("growingUpWallJump","true");
        set("reloadSuffocationFix","true");
        set("watchdogFix","true");
        set("unloadedEntityFix","true");
        set("hopperDuplicationFix","true");
        set("calmNetherFires","true");
    }

    public static class CarpetSettingEntry 
    {
        private String rule;
        private String string;
        private int integer;
        private boolean bool;
        private float flt;
        private String[] options;
        private String[] tags;
        private String toast;
        private String[] extra_info;
        private String default_string_value;
        private boolean isFloat;
        private boolean strict;
        private List<Consumer<String>> validators;

        //factory
        public static CarpetSettingEntry create(String rule_name, String tags, String toast)
        {
            return new CarpetSettingEntry(rule_name, tags, toast);
        }
        private CarpetSettingEntry(String rule_name, String tags_string, String toast_string)
        {
            set("false");
            rule = rule_name;
            default_string_value = string;
            tags = tags_string.split("\\s+"); // never empty
            toast = toast_string;
            options = "true false".split("\\s+");
            isFloat = false;
            extra_info = null;
            strict = true;
            validators = null;
        }
        public CarpetSettingEntry defaultTrue()
        {
            set("true");
            default_string_value = string;
            options = "true false".split("\\s+");
            return this;
        }
        public CarpetSettingEntry validate(Consumer<String> method)
        {
            if (validators == null)
            {
                validators = new ArrayList<>();
            }
            validators.add(method);
            return this;
        }
        public CarpetSettingEntry boolAccelerate()
        {
            Consumer<String> validator = (name) -> {
                try
                {
                    Field f = CarpetSettings.class.getDeclaredField("b_"+name);
                    f.setBoolean(null, CarpetSettings.getBool(name));
                }
                catch (IllegalAccessException e)
                {
                    CarpetSettings.LOG.error("[CM Error] rule "+name+" has wrong access to boolean accelerator");
                }
                catch (NoSuchFieldException e)
                {
                    CarpetSettings.LOG.error("[CM Error] rule "+name+" doesn't have a boolean accelerator");
                }
            };
            return validate(validator);
        }
        public CarpetSettingEntry numAccelerate()
        {
            Consumer<String> validator = (name) -> {
                try
                {
                    Field f = CarpetSettings.class.getDeclaredField("n_"+name);
                    if (CarpetSettings.get(name).isFloat)
                    {
                        f.setDouble(null, (double) CarpetSettings.getFloat(name));
                    }
                    else
                    {
                        f.setInt(null, CarpetSettings.getInt(name));
                    }
                }
                catch (IllegalAccessException e)
                {
                    CarpetSettings.LOG.error("[CM Error] rule "+name+" wrong type of numerical accelerator");
                }
                catch (NoSuchFieldException e)
                {
                    CarpetSettings.LOG.error("[CM Error] rule "+name+" doesn't have a numerical accelerator");
                }
            };
            return validate(validator);
        }


        public CarpetSettingEntry isACommand()
        {
            return this.defaultTrue().validate( (s) -> notifyPlayersCommandsChanged());
        }

        public CarpetSettingEntry defaultFalse()
        {
            set("false");
            default_string_value = string;
            options = "true false".split("\\s+");
            return this;
        }

        public CarpetSettingEntry choices(String defaults, String options_string)
        {
            set(defaults);
            default_string_value = string;
            options =  options_string.split("\\s+");
            return this;
        }
        public CarpetSettingEntry extraInfo(String ... extra_info_string)
        {
            extra_info = extra_info_string;
            return this;
        }

        public CarpetSettingEntry setFloat()
        {
            isFloat = true;
            strict = false;
            return this;
        }

        public CarpetSettingEntry setNotStrict()
        {
            strict = false;
            return this;
        }

        private void set(String unparsed)
        {
            string = unparsed;
            try
            {
                integer = Integer.parseInt(unparsed);
            }
            catch(NumberFormatException e)
            {
                integer = 0;
            }
            try
            {
                flt = Float.parseFloat(unparsed);
            }
            catch(NumberFormatException e)
            {
                flt = 0.0F;
            }
            bool = (integer > 0)?true:Boolean.parseBoolean(unparsed);
            if (validators != null)
            {
                validators.forEach((r) -> r.accept(this.getName()));
            }
        }

        //accessors
        public boolean isDefault() { return string.equals(default_string_value); }
        public String getDefault() { return default_string_value; }
        public String toString() { return rule + ": " + string; }
        public String getToast() { return toast; }
        public String[] getInfo() { return extra_info == null?new String[0]:extra_info; }
        public String[] getOptions() { return options;}
        public String[] getTags() { return tags; }
        public String getName() { return rule; }
        public String getStringValue() { return string; }
        public boolean getBoolValue() { return bool; }
        public int getIntegerValue() { return integer; }
        public float getFloatValue() { return flt; }
        public boolean getIsFloat() { return isFloat;}

        //actual stuff
        public void reset()
        {
            set(default_string_value);
        }

        public boolean matches(String tag)
        {
            tag = tag.toLowerCase();
            if (rule.toLowerCase().contains(tag))
            {
                return true;
            }
            for (String t: tags)
            {
                if (tag.equalsIgnoreCase(t))
                {
                    return true;
                }
            }
            return false;
        }
        public String getNextValue()
        {
            int i;
            for(i = 0; i < options.length; i++)
            {
                if(options[i].equals(string))
                {
                    break;
                }
            }
            i++;
            return options[i % options.length];
        }

        public boolean isStrict()
        {
            return strict;
        }
    }
}
<|MERGE_RESOLUTION|>--- conflicted
+++ resolved
@@ -118,15 +118,9 @@
   //!rule("growingUpWallJump",     "fix", "Mobs growing up won't glitch into walls or go through fences"),
   //!rule("reloadSuffocationFix",  "fix experimental", "Won't let mobs glitch into blocks when reloaded.")
   //                              .extraInfo("Can cause slight differences in mobs behaviour"),
-<<<<<<< HEAD
-  ////rule("xpNoCooldown",          "creative", "Players absorb XP instantly, without delay"),
-  //!rule("combineXPOrbs",         "creative", "XP orbs combine with other into bigger orbs"),
-  rule("stackableEmptyShulkerBoxes", "survival", "Empty shulker boxes can stack to 64  when dropped on the ground"),
-=======
   rule("xpNoCooldown",          "creative", "Players absorb XP instantly, without delay"),
   rule("combineXPOrbs",         "creative", "XP orbs combine with other into bigger orbs"),
-  //!rule("stackableEmptyShulkerBoxes", "survival", "Empty shulker boxes can stack to 64 when dropped on the ground")
->>>>>>> 95076383
+  rule("stackableEmptyShulkerBoxes", "survival", "Empty shulker boxes can stack to 64 when dropped on the ground")
   //                              .extraInfo("To move them around between inventories, use shift click to move entire stacks"),
   //!rule("rideableGhasts",        "survival feature", "Named ghasts won't attack players and allow to be ridden and controlled")
   //                              .extraInfo("Hold a ghast tear to bring a tamed ghast close to you",
