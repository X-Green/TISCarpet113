--- conflicted
+++ resolved
@@ -103,20 +103,13 @@
             category = {EXPERIMENTAL, OPTIMIZATION}
     )
     public static boolean newLight = false;
-
+    
     @Rule(
             desc = "Greatly improve the efficiency of nether portal",
             extra = "10000 times faster!",
             category = {EXPERIMENTAL, OPTIMIZATION}
     )
-<<<<<<< HEAD
     public static boolean portalSuperCache = false;
-=======
-    public static EnumPortalSearcher betterPortalSearcher = EnumPortalSearcher.VANILLA;
-
-    public enum EnumPortalSearcher {
-        VANILLA, SPIRAL, BOX, SUPER_CACHE
-    }
 
     @Rule(
             desc = "Display actions of redstone components and blockupdates with wool block",
@@ -129,7 +122,6 @@
             category = {COMMAND, CREATIVE}
     )
     public static boolean microTick = false;
->>>>>>> 38152e62
     
     // /$$$$$$$$ /$$$$$$  /$$$$$$   /$$$$$$  /$$      /$$
     //|__  $$__/|_  $$_/ /$$__  $$ /$$__  $$| $$$    /$$$
