--- a/net/minecraft/server/MinecraftServer.java
+++ b/net/minecraft/server/MinecraftServer.java
@@ -1,5 +1,9 @@
 package net.minecraft.server;
 
+import carpet.CarpetServer;
+import carpet.CarpetSettings;
+import carpet.helpers.TickSpeed;
+import carpet.utils.CarpetProfiler;
 import com.google.common.base.Stopwatch;
 import com.google.common.collect.Lists;
 import com.google.common.collect.Maps;
@@ -178,6 +182,7 @@
     public final Queue < FutureTask<? >> futureTaskQueue = Queues.newConcurrentLinkedQueue();
     private Thread serverThread;
     private long serverTime = Util.milliTime();
+    public long actualServerTime = Util.milliTime();
     @OnlyIn(Dist.CLIENT)
     private boolean worldIconSet;
     private final IReloadableResourceManager resourceManager = new SimpleReloadableResourceManager(ResourcePackType.SERVER_DATA);
@@ -212,6 +217,8 @@
         this.resourceManager.addReloadListener(this.lootTableManager);
         this.resourceManager.addReloadListener(this.functionManager);
         this.resourceManager.addReloadListener(this.advancementManager);
+        //CM
+        CarpetServer.init(this);
     }
 
     public abstract boolean init() throws IOException;
@@ -642,24 +649,46 @@
             if (this.init())
             {
                 this.serverTime = Util.milliTime();
-                this.statusResponse.setServerDescription(new TextComponentString(this.motd));
+                // [CM] if statement around -- CustomMOTD
+                if ("_".equals(CarpetSettings.getString("customMOTD")))
+                    this.statusResponse.setServerDescription(new TextComponentString(this.motd));
+                else
+                    this.statusResponse.setServerDescription(new TextComponentString(CarpetSettings.getString("customMOTD")));
+                // [CM] End -- CustomMOTD
                 this.statusResponse.setVersion(new ServerStatusResponse.Version("1.13.2", 404));
                 this.applyServerIconToResponse(this.statusResponse);
 
                 while (this.serverRunning)
                 {
+                    /* carpet mod commandTick */
+                    //todo check if this check is necessary
+                    if (TickSpeed.time_warp_start_time != 0)
+                    {
+                        if (TickSpeed.continueWarp())
+                        {
+                            this.tick( ()->true );
+                            this.serverTime = Util.milliTime();
+                            this.actualServerTime = Util.milliTime();
+                            this.serverIsRunning = true;
+                        }
+                        continue;
+                    }
                     long i = Util.milliTime() - this.serverTime;
 
                     if (i > 2000L && this.serverTime - this.timeOfLastWarning >= 15000L)
                     {
-                        long j = i / 50L;
+                        long j = i / TickSpeed.mspt;//50L;
                         LOGGER.warn("Can't keep up! Is the server overloaded? Running {}ms or {} ticks behind", i, j);
-                        this.serverTime += j * 50L;
+                        this.serverTime += j * TickSpeed.mspt;//50L;
                         this.timeOfLastWarning = this.serverTime;
                     }
 
                     this.tick(this::isAheadOfTime);
-                    this.serverTime += 50L;
+                    //[CM] NOTE: serverTime doesn't indicate current time, but server wannabe-time
+                    // only corrected if it falls behind more than 2000 and manages to catch the warning
+                    // which releases accrued time it falls behind, not 1 tick, but MULTIPLE ticks
+                    this.actualServerTime = Util.milliTime();
+                    this.serverTime += TickSpeed.mspt;//50L;
 
                     while (this.isAheadOfTime())
                     {
@@ -782,6 +811,12 @@
     {
         long i = Util.nanoTime();
         ++this.tickCounter;
+        //[CM]
+        if (CarpetProfiler.tick_health_requested != 0L)
+        {
+            CarpetProfiler.start_tick_profiling();
+        }
+        // [CM end]
 
         if (this.startProfiling)
         {
<<<<<<< HEAD
@@ -810,10 +845,12 @@
=======
@@ -790,6 +826,9 @@
         }
 
         this.profiler.startSection("root");
+
+        CarpetServer.tick(this);
+
         this.updateTimeLightAndEntities(hasTimeLeft);
 
         if (i - this.nanoTimeSinceStatusRefresh >= 5000000000L)
@@ -810,10 +849,12 @@
>>>>>>> dfd420b9
 
         if (this.tickCounter % 900 == 0)
         {
+            CarpetProfiler.start_section(null, "Autosave");
             this.profiler.startSection("save");
             this.playerList.saveAllPlayerData();
             this.saveAllWorlds(true);
             this.profiler.endSection();
+            CarpetProfiler.end_current_section();
         }
 
         this.profiler.startSection("snooper");
<<<<<<< HEAD
@@ -834,6 +871,10 @@
=======
@@ -834,6 +875,10 @@
>>>>>>> dfd420b9
         this.tickTime = this.tickTime * 0.8F + (float)l / 1000000.0F * 0.19999999F;
         this.profiler.endSection();
         this.profiler.endSection();
+        if (CarpetProfiler.tick_health_requested != 0L)
+        {
+            CarpetProfiler.end_tick_profiling(this);
+        }
     }
 
     public void updateTimeLightAndEntities(BooleanSupplier hasTimeLeft)
<<<<<<< HEAD
@@ -905,10 +946,12 @@
=======
@@ -905,10 +950,12 @@
>>>>>>> dfd420b9
             }))[this.tickCounter % 100] = Util.nanoTime() - i;
         }
 
+        CarpetProfiler.start_section(null, "Network");
         this.profiler.endStartSection("connection");
         this.getNetworkSystem().tick();
         this.profiler.endStartSection("players");
         this.playerList.tick();
+        CarpetProfiler.end_current_section();
         this.profiler.endStartSection("tickables");
 
         for (int j = 0; j < this.tickables.size(); ++j)
<<<<<<< HEAD
@@ -1605,6 +1648,12 @@
=======
@@ -1605,6 +1652,12 @@
>>>>>>> dfd420b9
     {
         return this.serverTime;
     }
+    public void dontPanic()
+    {
+        this.serverTime = Util.milliTime();
+        this.actualServerTime = Util.milliTime();
+        this.serverIsRunning = true;
+    }
 
     public Thread getServerThread()
     {<|MERGE_RESOLUTION|>--- conflicted
+++ resolved
@@ -91,21 +91,7 @@
  
          if (this.startProfiling)
          {
-<<<<<<< HEAD
 @@ -810,10 +845,12 @@
-=======
-@@ -790,6 +826,9 @@
-         }
- 
-         this.profiler.startSection("root");
-+
-+        CarpetServer.tick(this);
-+
-         this.updateTimeLightAndEntities(hasTimeLeft);
- 
-         if (i - this.nanoTimeSinceStatusRefresh >= 5000000000L)
-@@ -810,10 +849,12 @@
->>>>>>> dfd420b9
  
          if (this.tickCounter % 900 == 0)
          {
@@ -118,11 +104,7 @@
          }
  
          this.profiler.startSection("snooper");
-<<<<<<< HEAD
 @@ -834,6 +871,10 @@
-=======
-@@ -834,6 +875,10 @@
->>>>>>> dfd420b9
          this.tickTime = this.tickTime * 0.8F + (float)l / 1000000.0F * 0.19999999F;
          this.profiler.endSection();
          this.profiler.endSection();
@@ -133,11 +115,7 @@
      }
  
      public void updateTimeLightAndEntities(BooleanSupplier hasTimeLeft)
-<<<<<<< HEAD
 @@ -905,10 +946,12 @@
-=======
-@@ -905,10 +950,12 @@
->>>>>>> dfd420b9
              }))[this.tickCounter % 100] = Util.nanoTime() - i;
          }
  
@@ -150,11 +128,7 @@
          this.profiler.endStartSection("tickables");
  
          for (int j = 0; j < this.tickables.size(); ++j)
-<<<<<<< HEAD
 @@ -1605,6 +1648,12 @@
-=======
-@@ -1605,6 +1652,12 @@
->>>>>>> dfd420b9
      {
          return this.serverTime;
      }
